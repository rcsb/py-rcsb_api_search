"""Interact with the [RCSB PDB Search API](https://search.rcsb.org/#search-api).
"""

from __future__ import annotations
import functools
import json
import logging
import math
import sys
import urllib.parse
import uuid
import time
from abc import ABC, abstractmethod
from dataclasses import dataclass, fields, asdict, is_dataclass
from datetime import date
from typing import (
    Any,
    Callable,
    Dict,
    Generic,
    Iterable,
    Iterator,
    List,
    Optional,
    Tuple,
    TypeVar,
    Union,
    overload,
)

import requests
from .const import STRUCTURE_ATTRIBUTE_SEARCH_SERVICE, REQUESTS_PER_SECOND, FULL_TEXT_SEARCH_SERVICE, SEQUENCE_SEARCH_SERVICE, SEQUENCE_SEARCH_MIN_NUM_OF_RESIDUES
from .const import RCSB_SEARCH_API_QUERY_URL, SEQMOTIF_SEARCH_SERVICE, SEQMOTIF_SEARCH_MIN_CHARACTERS, UPLOAD_URL, RETURN_UP_URL, STRUCT_SIM_SEARCH_SERVICE
from .const import STRUCTMOTIF_SEARCH_SERVICE, STRUCT_MOTIF_MIN_RESIDUES, STRUCT_MOTIF_MAX_RESIDUES, CHEM_SIM_SEARCH_SERVICE
from .schema import Schema

if sys.version_info > (3, 8):
    from typing import Literal
else:
    from typing_extensions import Literal

# tqdm is optional
# Allowed return types for searches. https://search.rcsb.org/#return-type
ReturnType = Literal["entry", "assembly", "polymer_entity", "non_polymer_entity", "polymer_instance", "mol_definition"]
ReturnContentType = Literal["experimental", "computational"]  # results_content_type parameter list values
SequenceType = Literal["dna", "rna", "protein"]  # possible sequence types for sequence searching
SeqMode = Literal["simple", "prosite", "regex"]  # possible sequence motif formats
StructEntryType = Literal["entry_id", "file_url", "file_upload"]  # possible entry types for structure similarity search
StructSimInputType = Literal["assembly_id", "chain_id"]  # Possible ID choices for structure similarity search
StructSimSearchSpace = Literal["polymer_entity_instance", "assembly"]  # target search spaces for structure similarity searchf
StructSimOperator = Literal["strict_shape_match", "relaxed_shape_match"]  # possible operators for structure similarity searchf
StructMotifExchanges = Literal[
    "ALA",
    "CYS",
    "ASP",
    "GLU",
    "PHE",
    "GLY",
    "HIS",
    "ILE",
    "LYS",
    "LEU",
    "MET",
    "ASN",
    "PYL",
    "PRO",
    "GLN",
    "ARG",
    "SER",
    "THR",
    "SEC",
    "VAL",
    "TRP",
    "TYR",
    "DA",
    "DC",
    "DG",
    "DI",
    "DT",
    "DU",
    "A",
    "C",
    "G",
    "I",
    "U",
    "UNK",
    "N",
]
StructMotifTolerance = Literal[0, 1, 2, 3]
StructMotifAtomPairing = Literal["ALL", "BACKBONE", "SIDE_CHAIN", "PSEUDO_ATOMS"]
StructMotifPruning = Literal["NONE", "KRUSKAL"]
SubsetDescriptorType = Literal["InChI", "SMILES"]  # possible subset matching or descriptor types parameters for chemical similarity search
ChemSimType = Literal["formula", "descriptor"]  # possible query types for chemical similarity search
ChemSimMatchType = Literal[
    "graph-relaxed-stereo",
    "graph-relaxed",
    "fingerprint-similarity",  # possible match types for descriptor query type (Chemical similarity search)
    "sub-struct-graph-relaxed-stereo",
    "sub-struct-graph-relaxed",
    "graph-exact",
]
TAndOr = Literal["and", "or"]
VerbosityLevel = Literal["compact", "minimal", "verbose"]
AggregationType = Literal["terms", "histogram", "date_histogram", "range", "date_range", "cardinality"]
# All valid types for Terminal values
TValue = Union[
    str,
    int,
    float,
    date,
    List[str],
    List[int],
    List[float],
    List[date],
    Tuple[str, ...],
    Tuple[int, ...],
    Tuple[float, ...],
    Tuple[date, ...],
    Dict[str, Any],
]
# Types valid for numeric operators
TNumberLike = Union[int, float, date, "Value[int]", "Value[float]", "Value[date]"]


def fileUpload(filepath: str, fmt: str = "cif") -> str:
    """Take a file given by a filepath, and return the
    corresponding URL to use in a structure search. This URL
    should then be passed through as part of the value parameter,
    along with the format of the file."""
    x = open(filepath, mode="rb")
    res = requests.post(UPLOAD_URL, files={"file": x, "format": fmt}, timeout=None)
    try:
        spec = res.json()["key"]
    except KeyError:
        raise TypeError("There was an issue processing the file. Check the file format.")
    return RETURN_UP_URL + spec


class Query(ABC):
    """Base class for all types of queries.

    Queries can be combined using set operators:

    - `q1 & q2`: Intersection (AND)
    - `q1 | q2`: Union (OR)
    - `~q1`: Negation (NOT)
    - `q1 - q2`: Difference (implemented as `q1 & ~q2`)
    - `q1 ^ q2`: Symmetric difference (XOR, implemented as `(q1 & ~q2) | (~q1 & q2)`)

    Note that only AND, OR, and negation of terminals are directly supported by
    the API, so other operations may be slower.

    Queries can be executed by calling them as functions (`list(query())`) or using
    the exec function.

    Queries are immutable, and all modifying functions return new instances.
    """
    # Request options must be an attribute of Query,
    # allowing propagation of request_options from AttributeQuery, StructMotifQuery, etc --> Terminal --> Query --> Session
    request_options: Optional[List[RequestOption]]

    def __init__(self, request_options: List[RequestOption]):
        self.request_options = request_options

    @abstractmethod
    def to_dict(self) -> Dict:
        """Get dictionary representing this query"""

    def to_json(self) -> str:
        """Get JSON string of this query"""
        return json.dumps(self.to_dict(), separators=(",", ":"))

    @abstractmethod
    def _assign_ids(self, node_id=0) -> Tuple["Query", int]:
        """Assign node_ids sequentially for all terminal nodes

        This is a helper for the :py:meth:`Query.assign_ids` method

        Args:
            node_id: Id to assign to the first leaf of this query

        Returns:
            query: The modified query, with node_ids assigned
            node_id: The next available node_id

        """

    def assign_ids(self) -> "Query":
        """Assign node_ids sequentially for all terminal nodes

        Returns:
            the modified query, with node_ids assigned sequentially from 0
        """
        return self._assign_ids(0)[0]

    @abstractmethod
    def __invert__(self) -> "Query":
        """Negation: `~a`"""

    def __and__(self, other: "Query") -> "Query":
        """Intersection: `a & b`"""
        assert isinstance(other, Query)
        return Group("and", [self, other])

    def __or__(self, other: "Query") -> "Query":
        """Union: `a | b`"""
        assert isinstance(other, Query)
        return Group("or", [self, other])

    def __sub__(self, other: "Query") -> "Query":
        """Difference: `a - b`"""
        return self & ~other

    def __xor__(self, other: "Query") -> "Query":
        """Symmetric difference: `a ^ b`"""
        return (self & ~other) | (~self & other)

    def exec(
        self,
        return_type: ReturnType = "entry",
        rows: int = 10000,
        return_content_type: List[ReturnContentType] = ["experimental"],
        results_verbosity: VerbosityLevel = "compact",
    ) -> Union["Session", int]:
        # pylint: disable=dangerous-default-value
        """Evaluate this query and return an iterator of all result IDs"""
        session = Session(
            query=self,
            return_type=return_type,
            rows=rows,
            return_content_type=return_content_type,
            results_verbosity=results_verbosity,
            request_options=self.request_options
        )

        # If ReturnCounts is in the request_options, return only the total count
        response = session.to_dict()
        if self.request_options:
            if any(isinstance(request_opt, ReturnCounts) for request_opt in self.request_options):
                if response == {}:
                    return 0
                return response["total_count"]

        if "explain_metadata" in response:
            explain_metadata = response["explain_metadata"]
            setattr(session, "explain_metadata", explain_metadata)

        if "facets" in response:
            facets = response["facets"]
            setattr(session, "facets", facets)

        return session

    def __call__(
        self,
        return_type: ReturnType = "entry",
        rows: int = 10000,
        return_content_type:
        List[ReturnContentType] = ["experimental"],
        results_verbosity:
        VerbosityLevel = "compact",
    ) -> "Session":
        # pylint: disable=dangerous-default-value
        """Evaluate this query and return an iterator of all result IDs"""
        return self.exec(
            return_type=return_type,
            rows=rows,
            return_content_type=return_content_type,
            results_verbosity=results_verbosity,
        )

    @overload
    def and_(self, other: "Query") -> "Query":
        ...

    @overload
    def and_(self, other: Union[str, "Attr"]) -> "PartialQuery":
        ...

    def and_(self, other: Union[str, "Query", "Attr"], qtype=STRUCTURE_ATTRIBUTE_SEARCH_SERVICE) -> Union["Query", "PartialQuery"]:
        """Extend this query with an additional attribute via an AND"""
        if isinstance(other, Query):
            return self & other
        elif isinstance(other, Attr):
            return PartialQuery(self, "and", other)
        elif isinstance(other, str):
            return PartialQuery(self, "and", Attr(other, qtype))
        else:
            raise TypeError(f"Expected Query or Attr, got {type(other)}")

    @overload
    def or_(self, other: "Query") -> "Query":
        ...

    @overload
    def or_(self, other: Union[str, "Attr"]) -> "PartialQuery":
        ...

    def or_(self, other: Union[str, "Query", "Attr"], qtype=STRUCTURE_ATTRIBUTE_SEARCH_SERVICE) -> Union["Query", "PartialQuery"]:
        """Extend this query with an additional attribute via an OR"""
        if isinstance(other, Query):
            return self | other
        elif isinstance(other, Attr):
            return PartialQuery(self, "or", other)
        elif isinstance(other, str):
            return PartialQuery(self, "or", Attr(other, qtype))
        else:
            raise TypeError(f"Expected Query or Attr, got {type(other)}")


@dataclass(frozen=True)
class Terminal(Query):
    """A terminal query node.

    Used for doing various types of searches. Accepts a service type and a dictionary of parameters.
    The set of parameters differs for different search services.

    Terminal can be built by passing in a service and parameter dictionary, but it's tedious work.
    Typically, it's built by child classes that each represent a unique type of search.
    This allows for more concise searching.

    Examples:
        >>> Terminal("full_text", {"value": "protease"})
        >>> Terminal("text", {"attribute": "rcsb_id", "operator": "in", "negation": False, "value": ["5T89, "1TIM"]})
    """

    service: Union[List, str]
    params: Dict[str, Any]
    node_id: int = 0
    request_options: Optional[List[RequestOption]] = None

    def to_dict(self):
        return dict(
            type="terminal",
            service=self.service,
            parameters=self.params,
            node_id=self.node_id,
        )

    def __invert__(self):
        if isinstance(self, AttributeQuery):
            return AttributeQuery(
                attribute=self.params.get("attribute"),
                operator=self.params.get("operator"),
                negation=not self.params.get("negation"),
                value=self.params.get("value"),
                request_options=self.request_options
            )
        else:
            raise TypeError("Negation is not supported by type " + str(type(self)))  # Attribute Queries are the only query type to support inversion.

    def _assign_ids(self, node_id=0) -> Tuple[Query, int]:
        if self.node_id == node_id:
            return (self, node_id + 1)
        else:
            return (
                Terminal(self.service, self.params, node_id, self.request_options),
                node_id + 1,
            )

    # def __str__(self): (leaving it commented out to find out what it actually does once something breaks)
    #     """Return a simplified string representation

    #     Example:
    #         >>> Terminal(service="serv", params="par")

    #     """
    #     return f"Terminal(service={self.service!r}, params={self.params!r})"


@dataclass(frozen=True)
class Attr:
    """A search attribute, e.g. "rcsb_entry_container_identifiers.entry_id"

    Terminals can be constructed from Attr objects using either a functional syntax,
    which mirrors the API operators, or with python operators.

    +--------------------+---------------------+
    | Fluent Function    | Operator            |
    +====================+=====================+
    | exact_match        | attr == str         |
    +--------------------+---------------------+
    | contains_words     |                     |
    +--------------------+---------------------+
    | contains_phrase    |                     |
    +--------------------+---------------------+
    | greater            | attr > date,number  |
    +--------------------+---------------------+
    | less               | attr < date,number  |
    +--------------------+---------------------+
    | greater_or_equal   | attr >= date,number |
    +--------------------+---------------------+
    | less_or_equal      | attr <= date,number |
    +--------------------+---------------------+
    | equals             | attr == date,number |
    +--------------------+---------------------+
    | range              | dict (keys below)*  |
    +--------------------+---------------------+
    | exists             |                     |
    +--------------------+---------------------+
    | in\\_              |                     |
    +--------------------+---------------------+

    Previously, __bool__ was overloaded to run the exists function, but __bool__ can't be overloaded to return non-boolean value.
    Method overloading bool was deleted.

    Rather than their normal bool return values, operators return Terminals.

    Pre-instantiated attributes are available from the
    :py:data:`rcsbsearchapi.rcsb_attributes` object. These are generally easier to use
    than constructing Attr objects by hand. A complete list of valid attributes is
    available in the `schema <https://search.rcsb.org/rcsbsearch/v2/metadata/schema>`_.

    * The `range` dictionary requires the following keys:
     * "from" -> int
     * "to" -> int
     * "include_lower" -> bool
     * "include_upper" -> bool
    """

    attribute: str
<<<<<<< HEAD
    type: Optional[str]  # POSSIBLY BIG CHANGE -- was STRUCTURE_ATTRIBUTE_SEARCH_SERVICE
=======
    type: Optional[Union[List, str]] = None
>>>>>>> 1195102e
    description: Optional[Union[str, List[str]]] = None

    def exact_match(self, value: Union[str, "Value[str]"]) -> "AttributeQuery":
        """Exact match with the value"""
        if isinstance(value, Value):
            value = value.value
        return AttributeQuery(self.attribute, "exact_match", value, self.type)

    def contains_words(self, value: Union[str, "Value[str]", List[str], "Value[List[str]]"]) -> "AttributeQuery":
        """Match any word within the string.

        Words are split at whitespace. All results which match any word are returned,
        with results matching more words sorted first.
        """
        if isinstance(value, Value):
            value = value.value
        if isinstance(value, list):
            value = " ".join(value)
        return AttributeQuery(self.attribute, "contains_words", value, self.type)

    def contains_phrase(self, value: Union[str, "Value[str]"]) -> "AttributeQuery":
        """Match an exact phrase"""
        if isinstance(value, Value):
            value = value.value
        return AttributeQuery(self.attribute, "contains_phrase", value, self.type)

    def greater(self, value: TNumberLike) -> "AttributeQuery":
        """Attribute > `value`"""
        if isinstance(value, Value):
            value = value.value
        return AttributeQuery(self.attribute, "greater", value, self.type)

    def less(self, value: TNumberLike) -> "AttributeQuery":
        """Attribute < `value`"""
        if isinstance(value, Value):
            value = value.value
        return AttributeQuery(self.attribute, "less", value, self.type)

    def greater_or_equal(self, value: TNumberLike) -> "AttributeQuery":
        """Attribute >= `value`"""
        if isinstance(value, Value):
            value = value.value
        return AttributeQuery(self.attribute, "greater_or_equal", value, self.type)

    def less_or_equal(self, value: TNumberLike) -> "AttributeQuery":
        """Attribute <= `value`"""
        if isinstance(value, Value):
            value = value.value
        return AttributeQuery(self.attribute, "less_or_equal", value, self.type)

    def equals(self, value: TNumberLike) -> "AttributeQuery":
        """Attribute == `value`"""
        if isinstance(value, Value):
            value = value.value
        return AttributeQuery(self.attribute, "equals", value, self.type)

    def range(self, value: Dict[str, Any]) -> "AttributeQuery":
        """Attribute is within the specified half-open range

        Args:
            value: lower and upper bounds `[a, b)`
        """
        if isinstance(value, Value):
            value = value.value
        return AttributeQuery(self.attribute, "range", value, self.type)

    def exists(self) -> AttributeQuery:
        """Attribute is defined for the structure"""
        return AttributeQuery(self.attribute, operator="exists")

    def in_(
        self,
        value: Union[
            List[str],
            List[int],
            List[float],
            List[date],
            Tuple[str, ...],
            Tuple[int, ...],
            Tuple[float, ...],
            Tuple[date, ...],
            "Value[List[str]]",
            "Value[List[int]]",
            "Value[List[float]]",
            "Value[List[date]]",
            "Value[Tuple[str, ...]]",
            "Value[Tuple[int, ...]]",
            "Value[Tuple[float, ...]]",
            "Value[Tuple[date, ...]]",
        ],
    ) -> "AttributeQuery":
        """Attribute is contained in the list of values"""
        if isinstance(value, Value):
            value = value.value
        return AttributeQuery(self.attribute, operator="in", value=value)

    # Need ignore[override] because typeshed restricts __eq__ return value
    # https://github.com/python/mypy/issues/2783
    @overload  # type: ignore[override]
    def __eq__(self, value: "Attr") -> bool:
        ...

    @overload  # type: ignore[override]
    def __eq__(
        self,
        value: Union[
            str,
            int,
            float,
            date,
            "Value[str]",
            "Value[int]",
            "Value[float]",
            "Value[date]",
        ],
    ) -> Terminal:
        ...

    def __eq__(
        self,
        value: Union[
            "Attr",
            str,
            int,
            float,
            date,
            "Value[str]",
            "Value[int]",
            "Value[float]",
            "Value[date]",
        ],
    ) -> Union[Terminal, bool]:  # type: ignore[override]
        if isinstance(value, Attr):
            return self.attribute == value.attribute
        if isinstance(value, Value):
            value = value.value
        if isinstance(value, str):
            return self.exact_match(value)
        elif isinstance(value, date) or isinstance(value, float) or isinstance(value, int):
            return self.equals(value)
        else:
            return NotImplemented

    @overload  # type: ignore[override]
    def __ne__(self, value: "Attr") -> bool:
        ...

    @overload  # type: ignore[override]
    def __ne__(
        self,
        value: Union[
            str,
            int,
            float,
            date,
            "Value[str]",
            "Value[int]",
            "Value[float]",
            "Value[date]",
        ],
    ) -> Terminal:
        ...

    def __ne__(
        self,
        value: Union[
            "Attr",
            str,
            int,
            float,
            date,
            "Value[str]",
            "Value[int]",
            "Value[float]",
            "Value[date]",
        ],
    ) -> Union[Terminal, bool]:  # type: ignore[override]
        if isinstance(value, Attr):
            return self.attribute != value.attribute
        if isinstance(value, Value):
            value = value.value
        return ~(self == value)

    def __lt__(self, value: TNumberLike) -> Terminal:
        if isinstance(value, Value):
            value = value.value
        return self.less(value)

    def __le__(self, value: TNumberLike) -> Terminal:
        if isinstance(value, Value):
            value = value.value
        return self.less_or_equal(value)

    def __gt__(self, value: TNumberLike) -> Terminal:
        if isinstance(value, Value):
            value = value.value
        return self.greater(value)

    def __ge__(self, value: TNumberLike) -> Terminal:
        if isinstance(value, Value):
            value = value.value
        return self.greater_or_equal(value)

    def __contains__(self, value: Union[str, List[str], "Value[str]", "Value[List[str]]"]) -> Terminal:
        """Maps to contains_words or contains_phrase depending on the value passed.

        * `"value" in attr` maps to `attr.contains_phrase("value")` for simple values.
        * `["value"] in attr` maps to `attr.contains_words(["value"])` for lists and
          tuples.
        """
        if isinstance(value, Value):
            value = value.value
        if isinstance(value, list):
            if len(value) == 0 or isinstance(value[0], str):
                return self.contains_words(value)
            else:
                return NotImplemented
        else:
            return self.contains_phrase(value)


SCHEMA = Schema(Attr)


class AttributeQuery(Terminal):
    """Special case of a Terminal for Structure and Chemical Attribute Searches

    AttributeQueries compares some *attribute* of a structure to a value.

    Examples:
        >>> AttributeQuery("exptl.method", "exact_match", "X-RAY DIFFRACTION")
        >>> AttributeQuery("rcsb_entry_container_identifiers.entry_id", operator="in", value=["4HHB", "2GS2"])

    A full list of attributes is available in the
    `schema <https://search.rcsb.org/rcsbsearch/v2/metadata/schema>`_.
    Operators are documented `here <https://search.rcsb.org/#field-queries>`_.

    The :py:class:`Attr` class provides a more pythonic way of constructing AttributeQueries.
    """

    def __init__(
        self,
        attribute: Optional[str] = None,
        operator: Optional[str] = None,
        value: Optional[TValue] = None,
        service: Optional[str] = None,
        negation: Optional[bool] = False,
        request_options: Optional[List[RequestOption]] = None
    ):
        """
        Search for the string value given possible attribute or operator
        Also can specify service and negation

        Args:
<<<<<<< HEAD
            attribute (Optional[str], optional): specify attribute for search (i.e struct.title, exptl.method, rcsb_id). Defaults to None.
            operator (Optional[str], optional): specify operation to be done for search (i.e "contains_phrase", "exact_match"). Defaults to None.
            value (Optional[TValue], optional): value to compare attribute to. Defaults to None.
            service (Optional[str], optional): specify what search service (i.e "text", "text_chem"). Defaults to None.
            negation (Optional[bool], optional): logical not. Defaults to False.
            request_options (Optional[List[RequestOption]], optional): configure filtering and information returned in response. Defaults to None.
=======
            attribute: full attribute name (i.e struct.title, exptl.method, rcsb_id)
            operator: operation for query (i.e "contains_phrase", "exact_match")
            value: search term(s)
            service: specify structure or chemical search service (i.e "text", "text_chem")
            negation: indicates if the operator is negated
>>>>>>> 1195102e
        """
        paramsD = {"attribute": attribute, "operator": operator, "negation": negation}

        if value is not None:
            paramsD.update({"value": value})
        if not service:
            service = SCHEMA.rcsb_attributes.get_attribute_type(attribute)

        if isinstance(service, list):
            error_msg = ""
            for serv in service:
                error_msg += f'  AttributeQuery(attribute="{attribute}", operator="{operator}", value="{value}", service="{serv}")\n'
            raise ValueError(
                f'"{attribute}" is in both structure and chemical attributes. Construct an AttributeQuery and specify search service.\n'
                + f"{error_msg}"
            )
        assert isinstance(service, str)
        super().__init__(params=paramsD, service=service, request_options=request_options)


class TextQuery(Terminal):
    """Special case of a Terminal for free-text queries"""

    def __init__(self, value: str, request_options: Optional[List[RequestOption]] = None):
        """Search for the string value anywhere in the text

        Args:
            value: free-text query
        """
        super().__init__(service=FULL_TEXT_SEARCH_SERVICE, params={"value": value}, request_options=request_options)


class SequenceQuery(Terminal):
    """Special case of a terminal for protein, DNA, or RNA sequence queries"""

<<<<<<< HEAD
    def __init__(
            self,
            value: str,
            evalue_cutoff: Optional[float] = 0.1,
            identity_cutoff: Optional[float] = 0,
            sequence_type: Optional[SequenceType] = "protein",
            request_options: Optional[List[RequestOption]] = None
    ):
        """The string value is a target sequence that is searched
=======
    def __init__(self, value: str, evalue_cutoff: Optional[float] = 0.1, identity_cutoff: Optional[float] = 0, sequence_type: Optional[SequenceType] = "protein"):
        """
>>>>>>> 1195102e
        Args:
            value (str): protein or nucleotide sequence
            evalue_cutoff (Optional[float], optional): upper cutoff for E-value (lower is more significant).
                Defaults to 0.1.
            identity_cutoff (Optional[float], optional): lower cutoff for percent sequence match (0-1). Defaults to 0.
            sequence_type (Optional[SequenceType], optional): type of biological sequence ("protein", "dna", "rna").
                Defaults to "protein".
        """
        if len(value) < SEQUENCE_SEARCH_MIN_NUM_OF_RESIDUES:  # (placeholder for now) look into deriving constraints from API Schema programatically
            raise ValueError("The sequence must contain at least 25 residues")
        if identity_cutoff < 0.0 or identity_cutoff > 1.0:
            raise ValueError("Identity cutoff should be between 0 and 1 (inclusive)")
        else:
            super().__init__(
                service=SEQUENCE_SEARCH_SERVICE,
                params={"evalue_cutoff": evalue_cutoff, "identity_cutoff": identity_cutoff, "sequence_type": sequence_type, "value": value},
                request_options=request_options
            )


class SeqMotifQuery(Terminal):
    """Special case of a terminal for protein, DNA, or RNA sequence motif queries"""

<<<<<<< HEAD
    def __init__(
        self,
        value: str,
        pattern_type: Optional[SeqMode] = "simple",
        sequence_type: Optional[SequenceType] = "protein",
        request_options: Optional[List[RequestOption]] = None
    ):
=======
    def __init__(self, value: str, pattern_type: Optional[SeqMode] = "simple", sequence_type: Optional[SequenceType] = "protein"):
>>>>>>> 1195102e
        """
        Args:
            value (str): motif to search
            pattern_type (Optional[SeqMode], optional): motif syntax ("simple", "prosite", "regex"). Defaults to "simple".
            sequence_type (Optional[SequenceType], optional): type of biological sequence ("protein", "dna", "rna"). Defaults to "protein".
        """
        if len(value) < SEQMOTIF_SEARCH_MIN_CHARACTERS:
            raise ValueError("The sequence motif must contain at least 2 characters")
        else:
            super().__init__(service=SEQMOTIF_SEARCH_SERVICE, params={"value": value, "pattern_type": pattern_type, "sequence_type": sequence_type}, request_options=request_options)


class StructSimilarityQuery(Terminal):
    """Special case of a terminal for structure similarity queries"""

    def __init__(
        self,
        structure_search_type: StructEntryType = "entry_id",
        entry_id: Optional[str] = None,
        file_url: Optional[str] = None,
        file_format: Optional[str] = None,
        file_path: Optional[str] = None,
        structure_input_type: Optional[StructSimInputType] = "assembly_id",
        assembly_id: Optional[str] = "1",
        chain_id: Optional[str] = None,
        operator: StructSimOperator = "strict_shape_match",
        target_search_space: StructSimSearchSpace = "assembly",
<<<<<<< HEAD
        file_format: Optional[str] = None,
        request_options: Optional[List[RequestOption]] = None
=======
>>>>>>> 1195102e
    ):
        """
        Args:
            structure_search_type (StructEntryType, optional): how to find given structure ("entry_id", "file_url", "file_path"). Defaults to "entry_id".
            entry_id (Optional[str], optional): if "entry_id" specified, PDB ID or CSM ID. Defaults to None.
            file_url (Optional[str], optional): if "file_url" specified, url to file . Defaults to None.
            file_path (Optional[str], optional): if "file_path" specified, path to file. Defaults to None.
<<<<<<< HEAD
=======
            file_format (Optional[str], optional): if "file_url" specified, type of file linked to (ex: "cif"). Defaults to None.
>>>>>>> 1195102e
            structure_input_type (Optional[StructSimInputType], optional): type of the given structure . Defaults to "assembly_id".
            assembly_id (Optional[str], optional): if input_type is "assembly_id", the assembly id number. Defaults to "1".
            chain_id (Optional[str], optional): if input_type is "chain_id", the chain id letter. Defaults to None.
            operator (StructSimOperator, optional): search mode ("strict_shape_match" or "relaxed_shape_match"). Defaults to "strict_shape_match".
            target_search_space (StructSimSearchSpace, optional): target objects against which the query will be compared for shape similarity. Defaults to "assembly".
<<<<<<< HEAD
            file_format (Optional[str], optional): if "file_url" specified, type of file linked to (ex: "cif"). Defaults to None.
=======
>>>>>>> 1195102e
        """

        parameters = {"operator": operator, "target_search_space": target_search_space}

        if structure_search_type == "entry_id":
            if structure_input_type == "assembly_id":
                parameters["value"] = {"entry_id": entry_id, "assembly_id": assembly_id}
            elif structure_input_type == "chain_id":
                parameters["value"] = {"entry_id": entry_id, "asym_id": chain_id}

        elif structure_search_type == "file_url":
            parameters["value"] = {"url": file_url, "format": file_format}

        elif structure_search_type == "file_upload":
            parameters["value"] = {"url": fileUpload(file_path, file_format), "format": "bcif"}

        super().__init__(service=STRUCT_SIM_SEARCH_SERVICE, params=parameters, request_options=request_options)


class StructureMotifResidue:
    """This class is for defining residues. For use with the Structure Motif Search."""

    def __init__(
        self,
        chain_id: Optional[str] = None,
        struct_oper_id: Optional[str] = None,
        label_seq_id: Optional[str] = None,
        exchanges: Optional[list] = None,  # List of StructMotifExchanges objects
    ):
        assert chain_id, "You must provide a chain_id."
        assert struct_oper_id, "You must provide a struct_oper_id."
        assert label_seq_id, "You must provide a label_seq_id. "
        self.label_asym = chain_id
        self.struct_oper_id = struct_oper_id
        self.label_seq_id = label_seq_id

        if exchanges:
            assert len(exchanges) <= 4, "No more than 4 allowed residues can be specified in an individual residue"
            self.exchanges = exchanges
        else:
            self.exchanges = None

    def to_dict(self):
        return {"label_asym_id": self.label_asym, "struct_oper_id": self.struct_oper_id, "label_seq_id": self.label_seq_id}


class StructMotifQuery(Terminal):
    """Special case of a terminal for structure motif queries.

    If you provide an entry_id, the other optional parameters can be ignored.
    If you provide a file_url, you must also provide a file_extension.
    If you provide a filepath, you must also provide a file_extension.

    As is standard with Structure Motif Queries, you must include a list of residues.

    Positional arguments STRONGLY discouraged."""

    def __init__(
        self,
        structure_search_type: StructEntryType = "entry_id",
        backbone_distance_tolerance: StructMotifTolerance = 1,
        side_chain_distance_tolerance: StructMotifTolerance = 1,
        angle_tolerance: StructMotifTolerance = 1,
        entry_id: Optional[str] = None,
        url: Optional[str] = None,
        file_path: Optional[str] = None,
        file_extension: Optional[str] = None,
        residue_ids: Optional[list] = None,  # List of StructureMotifResidue objects
        rmsd_cutoff: int = 2,
        atom_pairing_scheme: StructMotifAtomPairing = "SIDE_CHAIN",
        motif_pruning_strategy: StructMotifPruning = "KRUSKAL",
        allowed_structures: Optional[list] = None,  # List of strings
        excluded_structures: Optional[list] = None,  # List of strings
        limit: Optional[int] = None,
        request_options: Optional[List[RequestOption]] = None
    ):
        """
        Args:
            structure_search_type (StructEntryType, optional): how to find given structure ("entry_id", "url", "file_path"). Defaults to "entry_id".
            backbone_distance_tolerance (StructMotifTolerance, optional): tolerance for distance between Cα atoms (in Å). Defaults to 1.
            side_chain_distance_tolerance (StructMotifTolerance, optional): tolerance for distance between Cβ atoms (in Å). Defaults to 1.
            angle_tolerance (StructMotifTolerance, optional): angle between CαCβ vectors (in multiples of 20 degrees). Defaults to 1.
            entry_id (Optional[str], optional): if "entry_id" specified, PDB ID or CSM ID . Defaults to None.
            url (Optional[str], optional): if "file_url" specified, url to file. Defaults to None.
            file_path (Optional[str], optional): if "file_path" specified, path to file. Defaults to None.
            file_extension (Optional[str], optional): if "file_url" specified, type of file linked to (ex: "cif"). Defaults to None.
            residue_ids (Optional[list], optional): list of StructureMotifResidue objects . Defaults to None.
            rmsd_cutoff (int, optional): upper cutoff for root-mean-square deviation (RMSD) score. Defaults to 2.
            atom_pairing_scheme (StructMotifAtomPairing, optional): Which atoms to consider to compute RMSD scores and transformations. Defaults to "SIDE_CHAIN".
            motif_pruning_strategy (StructMotifPruning, optional): specifies how query motifs are pruned (i.e. simplified). Defaults to "KRUSKAL".
            allowed_structures (Optional[list], optional): list of allowed residues specified by strings (ex: ["HIS", "LYS"]). Defaults to None.
            excluded_structures (Optional[list], optional): if the list of structure identifiers is specified, the search will exclude those structures from the search space.
                Defaults to None.
            limit (Optional[int], optional): stop after accepting this many hits. Defaults to None.
        """
        # we will construct value, and then pass it through. That's like 95% of this lol
        if not residue_ids:
            raise ValueError("You must include residues in a Structure Motif Query")
        if len(residue_ids) > STRUCT_MOTIF_MAX_RESIDUES or len(residue_ids) < STRUCT_MOTIF_MIN_RESIDUES:
            raise ValueError("A Structure Motif Query Must contain 2-10 residues.")
        value = {}
        if structure_search_type == "entry_id":
            assert entry_id and isinstance(entry_id, str), "You must provide a valid entry_id for an entry_id query"
            value["entry_id"] = entry_id
        elif structure_search_type == "file_url":
            assert url and isinstance(url, str), "You must provide a url for a file_url query"
            assert file_extension and isinstance(file_extension, str), "you must provide a valid file extension"
            value["url"] = url
            value["format"] = file_extension
        elif structure_search_type == "file_upload":
            assert file_path and isinstance(file_path, str), "you must provide a valid filepath"
            assert file_extension and isinstance(file_extension, str), "you must provide a valid file_extension"
            value["url"] = fileUpload(file_path, file_extension)
            value["format"] = "bcif"
        else:
            raise ValueError("Invalid Query Type Provided")
        residue_id_dicts = []
        exchanges = []
        total_res = 0
        for x in residue_ids:
            residue_id_dicts.append(x.to_dict())
            if x.exchanges:
                exchanges.append({"residue_id": x.to_dict(), "allowed": x.exchanges})
                total_res += len(x.exchanges)
                assert total_res <= 16, "No more than 16 allowed exchanges total per query, regardless of residue count."
        value["residue_ids"] = residue_id_dicts

        # assemble params. This is done differently from before because so many of these are optional here,
        # and I'm not aware of a method to make inclusions be skipped if a value is NONE when
        # declaring values on instantiation.

        params = {
            "value": value,
            "backbone_distance_tolerance": backbone_distance_tolerance,
            "side_chain_distance_tolerance": side_chain_distance_tolerance,
            "angle_tolerance": angle_tolerance,
            "rmsd_cutoff": rmsd_cutoff,
            "atom_pairing_scheme": atom_pairing_scheme,
            "motif_pruning_strategy": motif_pruning_strategy,
        }
        if allowed_structures:
            params["allowed_structures"] = allowed_structures
        if excluded_structures:
            params["excluded_structures"] = excluded_structures
        if exchanges:
            params["exchanges"] = exchanges
        if limit:
            params["limit"] = limit

        # now call super

        super().__init__(service=STRUCTMOTIF_SEARCH_SERVICE, params=params, request_options=request_options)


class ChemSimilarityQuery(Terminal):
    """Special case of Terminal for chemical similarity search queries"""

    def __init__(
        self,
        value: Optional[str] = None,
        query_type: ChemSimType = "formula",
        descriptor_type: Optional[SubsetDescriptorType] = None,
        match_subset: Optional[bool] = False,
        match_type: Optional[ChemSimMatchType] = None,
        request_options: Optional[List[RequestOption]] = None,
    ):
        """
        Args:
            value (Optional[str], optional): chemical formula or descriptor (SMILES or InChI). Defaults to None.
            query_type (ChemSimType, optional): "formula" or "descriptor". Defaults to "formula".
            descriptor_type (Optional[SubsetDescriptorType], optional): if "descriptor", whether it's "SMILES" or "InCHI". Defaults to None.
            match_subset (Optional[bool], optional): if "formula", return chemical components/structures that contain the formula as a subset. Defaults to False.
            match_type (Optional[ChemSimMatchType], optional): if "descriptor", type of matches to find and return (see below). Defaults to None.

        Guide for "match_type" options:
        +-----------------------------------+-------------------------------------------+
        | match_type                        |                                           |
        +===================================+===========================================+
        | "graph-relaxed"                   | Similar Ligands (including Stereoisomers) |
        | "graph-relaxed-stereo"            | Similar Ligands (Stereospecific)          |
        | "fingerprint-similarity"          | Similar Ligands (Quick screen)            |
        | "sub-struct-graph-relaxed-stereo" | Substructure (Stereospecific)             |
        | "sub-struct-graph-relaxed"        | Substructure (including Stereoisomers)    |
        | "graph-exact"                     | Exact match                               |
        +-----------------------------------+-------------------------------------------+
        """

        parameters = {"value": value, "type": query_type}

        if query_type == "formula":
            parameters["match_subset"] = match_subset

        elif query_type == "descriptor":
            parameters["descriptor_type"] = descriptor_type
            parameters["match_type"] = match_type

        super().__init__(service=CHEM_SIM_SEARCH_SERVICE, params=parameters, request_options=request_options)


@dataclass(frozen=True)
class Group(Query):
    """AND and OR combinations of queries"""

    operator: TAndOr
    nodes: Iterable[Query] = ()
    request_options: Optional[List[RequestOption]] = None

    def __post_init__(self):
        request_options = []

        for node in self.nodes:
            if node.request_options:
                request_options += [opt for opt in node.request_options if opt not in request_options]

        if request_options:
            object.__setattr__(self, "request_options", request_options)

    def to_dict(self):
        group_dict = dict(
            type="group",
            logical_operator=self.operator,
            nodes=[node.to_dict() for node in self.nodes],
        )
        return group_dict

    def __invert__(self):
        if self.operator == "and":
            return Group("or", [~node for node in self.nodes])

    def __and__(self, other: Query) -> Query:
        # Combine nodes if possible
        if self.operator == "and":
            if isinstance(other, Group):
                if other.operator == "and":
                    return Group("and", (*self.nodes, *other.nodes))
            elif isinstance(other, Query):
                return Group("and", (*self.nodes, other))
            else:
                return NotImplemented

        return super().__and__(other)

    def __or__(self, other: Query) -> Query:
        # Combine nodes if possible
        if self.operator == "or":
            if isinstance(other, Group):
                if other.operator == "or":
                    return Group("or", (*self.nodes, *other.nodes))
            elif isinstance(other, Query):
                return Group("or", (*self.nodes, other))
            else:
                return NotImplemented

        return super().__or__(other)

    def _assign_ids(self, node_id=0) -> Tuple[Query, int]:
        nodes = []
        changed = False
        for node in self.nodes:
            assigned = node._assign_ids(node_id)
            nodes.append(assigned[0])
            node_id = assigned[1]
            # Track whether any nodes were modified
            changed = changed or assigned[0] is node
        if changed:
            return (Group(self.operator, nodes), node_id)
        else:
            return (self, node_id)

    def __str__(self):
        """"""  # hide in documentation
        if self.operator == "and":
            return f"({' & '.join((str(n) for n in self.nodes))})"
        elif self.operator == "or":
            return f"({' | '.join((str(n) for n in self.nodes))})"
        else:
            raise ValueError("Illegal Operator")


# Type for functions returning Terminal
FTerminal = TypeVar("FTerminal", bound=Callable[..., Terminal])
# Type for functions returning Query
FQuery = TypeVar("FQuery", bound=Callable[..., Query])


def _attr_delegate(attr_func: FTerminal) -> Callable[[FQuery], FQuery]:
    """Decorator for PartialQuery methods. Delegates a function to self.attr.

    This reduces boilerplate, especially for classes with lots of dunder methods
    (preventing the use of `__getattr__`).

    Argument:
    - attr_func: A method in the Attr class producing a Terminal

    Returns: A function producing a Query according to the PartialQuery's operator
    """

    def decorator(partialquery_func: FQuery):
        @functools.wraps(partialquery_func)
        def wrap(self: "PartialQuery", *args, **kwargs) -> Query:
            term: Terminal = attr_func(self.attr, *args, **kwargs)
            if self.operator == "and":
                return self.query & term
            elif self.operator == "or":
                return self.query | term
            else:
                raise ValueError(f"Unknown operator: {self.operator}")

        return wrap

    return decorator


class PartialQuery:
    """A PartialQuery extends a growing query with an Attr. It is constructed
    using the fluent syntax with the `and_` and `or_` methods. It is not usually
    necessary to create instances of this class directly.

    PartialQuery instances behave like Attr instances in most situations.
    """

    attr: Attr
    query: Query
    operator: TAndOr

    def __init__(self, query: Query, operator: TAndOr, attr: Attr):
        self.query = query
        self.operator = operator
        self.attr = attr

    @_attr_delegate(Attr.exact_match)
    def exact_match(self, value: Union[str, "Value[str]"]) -> Query:
        ...

    @_attr_delegate(Attr.contains_words)
    def contains_words(self, value: Union[str, "Value[str]", List[str], "Value[List[str]]"]) -> Query:
        ...

    @_attr_delegate(Attr.contains_phrase)
    def contains_phrase(self, value: Union[str, "Value[str]"]) -> Query:
        ...

    @_attr_delegate(Attr.greater)
    def greater(self, value: TNumberLike) -> Query:
        ...

    @_attr_delegate(Attr.less)
    def less(self, value: TNumberLike) -> Query:
        ...

    @_attr_delegate(Attr.greater_or_equal)
    def greater_or_equal(self, value: TNumberLike) -> Query:
        ...

    @_attr_delegate(Attr.less_or_equal)
    def less_or_equal(self, value: TNumberLike) -> Query:
        ...

    @_attr_delegate(Attr.equals)
    def equals(self, value: TNumberLike) -> Query:
        ...

    @_attr_delegate(Attr.range)
    def range(self, value: Dict[str, Any]) -> Query:
        ...

    @_attr_delegate(Attr.exists)
    def exists(self) -> Query:
        ...

    @_attr_delegate(Attr.in_)
    def in_(
        self,
        value: Union[
            str,
            int,
            float,
            date,
            "Value[str]",
            "Value[int]",
            "Value[float]",
            "Value[date]",
        ],
    ) -> Query:
        ...

    @overload  # type: ignore[override]
    def __eq__(self, value: "PartialQuery") -> bool:
        ...

    @overload  # type: ignore[override]
    def __eq__(
        self,
        value: Union[
            str,
            int,
            float,
            date,
            "Value[str]",
            "Value[int]",
            "Value[float]",
            "Value[date]",
        ],
    ) -> Query:
        ...

    def __eq__(
        self,
        value: Union[
            "PartialQuery",
            str,
            int,
            float,
            date,
            "Value[str]",
            "Value[int]",
            "Value[float]",
            "Value[date]",
        ],
    ) -> Union[Query, bool]:  # type: ignore[override]
        if isinstance(value, PartialQuery):
            return self.attr == value.attr and self.query == value.query and self.operator == value.operator

        if self.operator == "and":
            return self.query & (self.attr == value)
        elif self.operator == "or":
            return self.query | (self.attr == value)
        else:
            raise ValueError(f"Unknown operator: {self.operator}")

    @overload  # type: ignore[override]
    def __ne__(self, value: "PartialQuery") -> bool:
        ...

    @overload  # type: ignore[override]
    def __ne__(
        self,
        value: Union[
            str,
            int,
            float,
            date,
            "Value[str]",
            "Value[int]",
            "Value[float]",
            "Value[date]",
        ],
    ) -> Query:
        ...

    def __ne__(
        self,
        value: Union[
            "PartialQuery",
            str,
            int,
            float,
            date,
            "Value[str]",
            "Value[int]",
            "Value[float]",
            "Value[date]",
        ],
    ) -> Union[Query, bool]:  # type: ignore[override]
        if isinstance(value, PartialQuery):
            return self.attr != value.attr
        return ~(self == value)

    @_attr_delegate(Attr.__lt__)
    def __lt__(self, value: TNumberLike) -> Query:
        ...

    @_attr_delegate(Attr.__le__)
    def __le__(self, value: TNumberLike) -> Query:
        ...

    @_attr_delegate(Attr.__gt__)
    def __gt__(self, value: TNumberLike) -> Query:
        ...

    @_attr_delegate(Attr.__ge__)
    def __ge__(self, value: TNumberLike) -> Query:
        ...

    @_attr_delegate(Attr.__contains__)
    def __contains__(self, value: Union[str, List[str], "Value[str]", "Value[List[str]]"]) -> Query:
        ...


T = TypeVar("T", bound="TValue")


@dataclass(frozen=True)
class Value(Generic[T]):
    """Represents a value in a query.

    In most cases values are unnecessary and can be replaced directly by the python
    value.

    Values can also be used if the Attr object appears on the right:

        Value("4HHB") == Attr("rcsb_entry_container_identifiers.entry_id")
    """

    value: T

    @overload  # type: ignore[override]
    def __eq__(self, attr: "Value") -> bool:
        ...

    @overload  # type: ignore[override]
    def __eq__(self, attr: Attr) -> Terminal:
        ...

    def __eq__(self, attr: Union["Value", Attr]) -> Union[bool, Terminal]:
        # type: ignore[override]
        if isinstance(attr, Value):
            return self.value == attr.value
        if not isinstance(attr, Attr):
            return NotImplemented
        return attr == self

    @overload  # type: ignore[override]
    def __ne__(self, attr: "Value") -> bool:
        ...

    @overload  # type: ignore[override]
    def __ne__(self, attr: Attr) -> Terminal:
        ...

    def __ne__(self, attr: Union["Value", Attr]) -> Union[bool, Terminal]:
        # type: ignore[override]
        if isinstance(attr, Value):
            return self.value != attr.value
        if not isinstance(attr, Attr):
            return NotImplemented
        return attr != self.value

    def __lt__(self, attr: Attr) -> Terminal:
        if not isinstance(attr, Attr):
            return NotImplemented
        if not (isinstance(self.value, int) or isinstance(self.value, float) or isinstance(self.value, date)):
            return NotImplemented
        return attr.greater(self.value)

    def __le__(self, attr: Attr) -> Terminal:
        if not isinstance(attr, Attr):
            return NotImplemented
        if not (isinstance(self.value, int) or isinstance(self.value, float) or isinstance(self.value, date)):
            return NotImplemented
        return attr.greater_or_equal(self.value)

    def __gt__(self, attr: Attr) -> Terminal:
        if not isinstance(attr, Attr):
            return NotImplemented
        if not (isinstance(self.value, int) or isinstance(self.value, float) or isinstance(self.value, date)):
            return NotImplemented
        return attr.less(self.value)

    def __ge__(self, attr: Attr) -> Terminal:
        if not isinstance(attr, Attr):
            return NotImplemented
        if not (isinstance(self.value, int) or isinstance(self.value, float) or isinstance(self.value, date)):
            return NotImplemented
        return attr.less_or_equal(self.value)


@dataclass(frozen=True)
class Range:
    """
    Primarily for use with "range" and "date_range" aggregations with the Facet class.
    include_upper and include_lower should not be used with Facet queries.

    Either start or end are required to construct
    Attributes:
        start (Optional[Union[str, float]])
        end (Optional[Union[str, float]])
        include_lower (Optional[bool]): whether to include start value in range
        include_upper (Optional[bool]): whether to include end value in range
    """
    start: Optional[Union[str, float]] = None
    end: Optional[Union[str, float]] = None
    include_lower: Optional[bool] = None
    include_upper: Optional[bool] = None

    def to_dict(self) -> dict:
        d = {}
        if self.start is not None:
            d["from"] = self.start
        if self.end is not None:
            d["to"] = self.end
        if self.include_lower is not None:
            d["include_lower"] = self.include_lower
        if self.include_upper is not None:
            d["include_upper"] = self.include_upper
        return d


class RequestOption(ABC):
    """
    Base class for request options
    Note: return_all_hits, paginate not implemented. They are handled automatically by package.
    """

    @abstractmethod
    def to_dict(self) -> Dict:
        """Get dictionary representing request option, skips values of None"""
        assert is_dataclass(self)
        request_dict: Dict = {}
        for field in fields(self):
            field_name = field.name
            field_value = getattr(self, field_name)
            if field_value:
                if not (isinstance(field_value, str) or isinstance(field_value, int) or isinstance(field_value, bool)):
                    field_value = field_value.to_dict()
                request_dict[field_name] = field_value
        return request_dict


@dataclass(frozen=True)
class Sort(RequestOption):
    """
    control sorting of results

    Attributes:
        sort_by (str): "score" to sort by relevancy scores or full attribute name
        filter (Optional[GroupFilter, TerminalFilter], optional): filter for results. Defaults to None.
        direction (str, optional): "asc" (ascending) or "desc" (descending). Defaults to None.
    """
    sort_by: str
    direction: Optional[str] = None
    filter: Optional[Union[GroupFilter, TerminalFilter]] = None

    def to_dict(self) -> Dict:
        return super().to_dict()


@dataclass(frozen=True)
class GroupBy(RequestOption):
    """
    return results as groups

    Attributes:
        aggregation_method (str): "matching_deposit_group_id", "sequence_identity", "matching_uniprot_accession".
        similarity_cutoff (int, optional): only for aggregation method "sequence identity", identity threshold for grouping. 100, 95, 90,70, 50, or 30. Defaults to None.
        ranking_criteria_type (Optional[RankingCriteriaType], optional): control ordering of results. Defaults to None.
    """
    aggregation_method: str
    similarity_cutoff: Optional[int] = None
    ranking_criteria_type: Optional[RankingCriteriaType] = None

    def to_dict(self,) -> Dict:
        return super().to_dict()


@dataclass(frozen=True)
class GroupByReturnType(RequestOption):
    """
    Used with GroupBy to control return type

    Attributes:
        group_by_return_type (Literal["groups", "representatives"]):
            "groups" - search results are divided into groups and each group is returned with all associated search hits
            "representatives" - only a single search hit is returned per group 
    """
    group_by_return_type: Literal["groups", "representatives"]

    def to_dict(self) -> Dict:
        return super().to_dict()


@dataclass(frozen=True)
class ScoringStrategy(RequestOption):
    """
    Control scoring algorithm to be used for scores calculation of the final result set
    If ScoringStrategy isn't added to a query,"combined" is used.

    Attributes:
        scoring_strategy (Literal["combined", "sequence", "seqmotif", "strucmotif", "structure", "chemical", "text", "text_chem", "full_text"]):
            which scoring strategy to use. Must be matched to query type.
    """
    scoring_strategy: Literal["combined", "sequence", "seqmotif", "strucmotif", "structure", "chemical", "text", "text_chem", "full_text"]

    def to_dict(self) -> Dict:
        return super().to_dict()


@dataclass(frozen=True)
class ReturnCounts(RequestOption):
    """
    Whether to return only total count of results rather than identifiers. When undefined, search result identifiers are returned

    Attributes:
        return_counts (bool)
    """
    return_counts: bool

    def to_dict(self) -> Dict:
        return super().to_dict()


@dataclass(frozen=True)  # TODO: write tests
class ReturnExplainMetadata(RequestOption):
    return_explain_metadata: bool

    def to_dict(self) -> Dict:
        return super().to_dict()


@dataclass(frozen=True)
class Facet(RequestOption):
    """
    Facet object for use in a faceted query.

        Attributes:
            name (str): Specifies the name of the aggregation.
            aggregation_type (AggregationType): Specifies the type of the aggregation. Can be "terms", "histogram", "date_histogram", "range", "date_range", or "cardinality".
            attribute (str): Specifies the full attribute name to aggregate on.
            interval (Optional[Union[int, str]], optional): Size of the intervals into which a given set of values is divided. Required only for use with
                "histogram" and "date_histogram" aggregation types (defaults to None if not included).
            ranges (Optional[List[Range]], optional): A set of ranges, each representing a bucket. Note that this aggregation includes the 'from' value and
                excludes the 'to' value for each range. Should be a list of Range objects (leave the "include_lower" and "include_upper" fields empty). Required
                only for use with "range" and "date_range" aggregation types (defaults to None if not included).
            min_interval_population (Optional[int], optional): Minimum number of items (>= 0) in the bin required for the bin to be returned. Only for use with
                "terms", "histogram", and "date_histogram" facets (defaults to 1 for these aggregation types, otherwise defaults to None).
            max_num_intervals (Optional[int], optional): Maximum number of intervals (<= 65336) to return for a given facet. Only for use with "terms"
                aggregation type (defaults to 65336 for this aggregation type, otherwise defaults to None).
            precision_threshold (Optional[int], optional): Allows to trade memory for accuracy, and defines a unique count (<= 40000) below which counts are
                expected to be close to accurate. Only for use with "cardinality" aggregation type (defaults to 40000 for this aggregation type, otherwise defaults to None).
            nested_facets (Optional[Union[Facet, FilterFacet, List[Union[Facet, FilterFacet]]]], optional): Enables multi-dimensional aggregations.
                Should contain a List of Facets or FilterFacets. Can be used with any aggregation type. Defaults to None.
    """
    name: str
    aggregation_type: AggregationType
    attribute: str
    interval: Optional[Union[int, str]] = None
    ranges: Optional[List[Range]] = None
    min_interval_population: Optional[int] = None
    max_num_intervals: Optional[int] = None
    precision_threshold: Optional[int] = None
    nested_facets: Optional[Union[Facet, FilterFacet, List[Union[Facet, FilterFacet]]]] = None

    def __post_init__(self):
        """
        Ensure nested_facets is assigned to a list of Facets.
        Adjust default values based on aggregation type.
        """
        nested_facets = self.nested_facets if (isinstance(self.nested_facets, list) or self.nested_facets is None) else [self.nested_facets]
        object.__setattr__(self, "nested_facets", nested_facets)

        if self.aggregation_type == "terms":
            if self.min_interval_population is None:
                object.__setattr__(self, "min_interval_population", 1)
            if self.max_num_intervals is None:
                object.__setattr__(self, "max_num_intervals", 65536)
        elif self.aggregation_type == "histogram":
            if self.min_interval_population is None:
                object.__setattr__(self, "min_interval_population", 1)
        elif self.aggregation_type == "date_histogram":
            if self.min_interval_population is None:
                object.__setattr__(self, "min_interval_population", 1)
        elif self.aggregation_type == "cardinality":
            if self.precision_threshold is None:
                object.__setattr__(self, "precision_threshold", 40000)

    def to_dict(self) -> dict:
        facet_dict: Dict[str, Any] = dict(name=self.name, aggregation_type=self.aggregation_type, attribute=self.attribute)
        if self.interval is not None:
            facet_dict["interval"] = self.interval
        if self.ranges is not None:
            facet_dict["ranges"] = [r.to_dict() for r in self.ranges]
        if self.min_interval_population is not None:
            facet_dict["min_interval_population"] = self.min_interval_population
        if self.max_num_intervals is not None:
            facet_dict["max_num_intervals"] = self.max_num_intervals
        if self.precision_threshold is not None:
            facet_dict["precision_threshold"] = self.precision_threshold
        if self.nested_facets is not None:
            facet_dict["facets"] = [f.to_dict() for f in self.nested_facets if f is not None]
        return facet_dict


@dataclass(frozen=True)
class TerminalFilter(RequestOption):
    """A filter based on a single Terminal node. Can be combined into GroupFilters

    Attribute:
            attribute (str): specify attribute for search (i.e struct.title, exptl.method, rcsb_id). Defaults to None.
            operator (Literal["equals", "greater", "greater_or_equal", "less", "less_or_equal", "range", "exact_match", "in", "exists"]):
                specify operation to be done for search (i.e "contains_phrase", "exact_match"). Defaults to None.
            value (Optional[Union[str, int, float, bool, Range, List[str], List[int], List[float]]], optional):
                The search term(s). Can be a single or multiple words, numbers, dates, date math expressions, or ranges.
            negation (bool, optional): logical not. Defaults to False.
            case_sensitive (bool, optional): whether to do case sensitive matching of value. Defaults to False.
    """
    attribute: str
    operator: Literal["equals", "greater", "greater_or_equal", "less", "less_or_equal", "range", "exact_match", "in", "exists"]
    value: Optional[Union[str, int, float, bool, Range, List[str], List[int], List[float]]] = None
    negation: bool = False
    case_sensitive: bool = False

    def to_dict(self):
        tf_dict = dict(type="terminal", service="text", parameters=dict(attribute=self.attribute, operator=self.operator, negation=self.negation, case_sensitive=self.case_sensitive))
        if self.value is not None:
            tf_dict["parameters"]["value"] = self.value
        return tf_dict


@dataclass(frozen=True)
class GroupFilter(RequestOption):
    """
    Group filter class for use with FilterFacet queries

    Attributes:
        logical operator (TAndOr): "and", "or" logical operator
        nodes (List[Union["TerminalFilter", "GroupFilter"]]): list of filters to combine
    """
    logical_operator: TAndOr
    nodes: List[Union["TerminalFilter", "GroupFilter"]]

    def __post_init__(self):
        object.__setattr__(self, "logical_operator", (self.logical_operator,))

    def to_dict(self):
        return dict(type="group", logical_operator=self.logical_operator[0], nodes=[node.to_dict() for node in self.nodes])


@dataclass(frozen=True)
class FilterFacet:
    """Filter results that contribute to bucket count

    Attributes:
        filter (Union[TerminalFilter, GroupFilter]): filter to apply to facets
        facets (Union[Facet, "FilterFacet", List[Union[Facet, "FilterFacet"]]])
    
    """
    filter: Union[TerminalFilter, GroupFilter]
    facets: Union[Facet, "FilterFacet", List[Union[Facet, "FilterFacet"]]]

    def __post_init__(self):
        facets = self.facets if isinstance(self.facets, list) else [self.facets]
        object.__setattr__(self, "facets", facets)

    def to_dict(self):
        return dict(filter=self.filter.to_dict(), facets=[facet.to_dict() for facet in self.facets])

@dataclass(frozen=True)
class RankingCriteriaType:
    """
    Request option controlling the order that results are returned
    
    Attributes:
        sort_by (str): "score", "size", "count", or full attribute name
        filter (Optional[Union[GroupFilter, TerminalFilter]], optional): filter out results
        direction (Optional[Literal["asc", "desc"]]): The order in which to sort. Undefined defaults to “desc”.
    """
    sort_by: str
    filter: Optional[Union[GroupFilter, TerminalFilter]] = None
    direction: Optional[Literal["asc", "desc"]] = None

    def to_dict(self):
        rank_dict = dict(sort_by=self.sort_by)
        if self.filter:
            if isinstance(self.filter, GroupFilter):
                rank_dict["filter"] = self.filter.to_dict()
            elif isinstance(self.filter, TerminalFilter):
                rank_dict["filter"] = self.filter.to_dict()
            else:
                raise ValueError(f"Invalid filter type: {type(self.filter)}. Please use a GroupFilter or TerminalFilter.")
        if self.direction is not None:
            rank_dict["direction"] = self.direction
        return rank_dict


class Session(Iterable[str]):
    """A single query session.

    Handles paging the query and parsing results
    """

    url = RCSB_SEARCH_API_QUERY_URL
    query_id: str
    query: Query
    return_type: ReturnType
    start: int
    rows: int
    facets: Optional[Dict] = None
    count: Optional[int] = None
    explain_metadata: Optional[Dict] = None

    def __init__(  # pylint: disable=dangerous-default-value
        # parameter added below for computed model inclusion]
        self,
        query: Query,
        return_type: ReturnType = "entry",
        rows: int = 10000,
        return_content_type: List[ReturnContentType] = ["experimental"],
        results_verbosity: VerbosityLevel = "compact",
        request_options: Optional[Union[List[RequestOption], RequestOption]] = None
    ):
        self.query_id = Session.make_uuid()
        self.query = query.assign_ids()
        self.return_type = return_type
        self.start = 0
        self.rows = rows
        self.return_content_type = return_content_type
        self.results_verbosity = results_verbosity
        self.request_options = request_options
        self.facets: Optional[Dict] = None
        self.count: Optional[int] = None
        self.explain_metadata: Optional[Dict] = None

    @staticmethod
    def make_uuid() -> str:
        "Create a new UUID to identify a query"
        return uuid.uuid4().hex

    @staticmethod
    def _extract_identifiers(query_json: Optional[Dict]) -> List[str]:
        """Extract identifiers from a JSON response"""
        if query_json is None:
            return []

        # total_count = int(query_json["total_count"])
        identifiers = [result["identifier"] for result in query_json["result_set"]]
        # assert len(identifiers) == total_count, f"{len(identifiers)} != {total_count}"
        return identifiers

    def _make_params(self, start=0):
        "Generate GET parameters as a dict"
        query_dict = dict(
            query=self.query.to_dict(),
            return_type=self.return_type,
            request_info=dict(query_id=self.query_id, src="ui"),  # "TODO" src deprecated?
            # v1 -> v2: pager parameter is renamed to paginate and results_content_type parameter added (which has a list as its value)
            request_options=dict(paginate=dict(start=start, rows=self.rows), results_content_type=self.return_content_type, results_verbosity=self.results_verbosity),
        )

        if self.request_options:
            for request_option in self.request_options:
                if isinstance(request_option, Sort):
                    if "sort" not in query_dict["request_options"]:
                        query_dict["request_options"]["sort"] = []
                    query_dict["request_options"]["sort"].append(request_option.to_dict())

                if isinstance(request_option, GroupBy):
                    if "group_by" in query_dict["request_options"]:
                        raise ValueError("Multiple GroupBy request options are not allowed")
                    query_dict["request_options"]["group_by"] = request_option.to_dict()

                if isinstance(request_option, GroupByReturnType):
                    if "group_by_return_type" in query_dict["request_options"]:
                        raise ValueError("Multiple GroupByReturnType request options are not allowed")
                    query_dict["request_options"]["group_by_return_type"] = request_option.group_by_return_type

                if isinstance(request_option, ScoringStrategy):
                    if "scoring_strategy" in query_dict["request_options"]:
                        raise ValueError("Multiple ScoringStrategy request options are not allowed")
                    query_dict["request_options"]["scoring_strategy"] = request_option.scoring_strategy

                if isinstance(request_option, ReturnCounts):
                    if "return_counts" in query_dict["request_options"]:
                        raise ValueError("Multiple ReturnCounts request options are not allowed")
                    query_dict["request_options"]["return_counts"] = request_option.return_counts

                    # return_counts can't be used with paginate
                    if query_dict["request_options"]["paginate"]:
                        query_dict["request_options"].pop("paginate")

                if isinstance(request_option, ReturnExplainMetadata):
                    if "return_counts" in query_dict["request_options"]:
                        raise ValueError("Multiple ReturnCounts request options are not allowed")
                    query_dict["request_options"]["return_explain_metadata"] = request_option.return_explain_metadata

                if isinstance(request_option, Facet) or isinstance(request_option, FilterFacet) or isinstance(request_option, TerminalFilter):
                    if "facets" not in query_dict["request_options"]:
                        query_dict["request_options"]["facets"] = []
                    if isinstance(request_option, list):
                        query_dict["request_options"]["facets"] += [facet.to_dict() for facet in self.request_option]
                    else:
                        query_dict["request_options"]["facets"].append(request_option.to_dict())
        return query_dict

    def _single_query(self, start=0) -> Optional[Dict]:
        "Fires a single query"
        params = self._make_params(start)
        logging.debug("Querying %s for results %s-%s", self.url, start, start + self.rows - 1)
        response = requests.get(self.url, {"json": json.dumps(params, separators=(",", ":"))}, timeout=None)
        response.raise_for_status()
        if response.status_code == requests.codes.ok:
            return response.json()
        elif response.status_code == requests.codes.no_content:
            return None
        else:
            raise requests.HTTPError(f"Unexpected status: {response.status_code}")

    def __iter__(self) -> Union[Iterator[str], Iterator]:
        "Generator for all results as a list of identifiers"
        start = 0
        req_count = 0
        response = self._single_query(start=start)
        if response is None:
            return  # be explicit for mypy
        if "result_set" in response:
            result_set = response["result_set"]
        elif "group_set" in response:
            result_set = response["group_set"]
        else:
            result_set = []
        start += self.rows
        logging.debug("Got %s ids", len(result_set))

        if len(result_set) == 0:
            return
        yield from result_set

        total = response["total_count"]

        while start < total:
            # If no grouping is applied, check that result_set = rows
            # If grouping is applied, result set could be lower than rows
            if (self.request_options) and (not [option for option in self.request_options if isinstance(option, GroupBy)]):
                assert len(result_set) == self.rows
            req_count += 1
            if req_count == REQUESTS_PER_SECOND:
                time.sleep(1.2)  # This prevents the user from bottlenecking the server with requests. TODO: is this longer than required?
                req_count = 0
            response = self._single_query(start=start)
            assert isinstance(response, dict)
            if "result_set" in response:
                result_set = response["result_set"]
            elif "group_set" in response:
                result_set = response["group_set"]
            else: 
                result_set = []
            logging.debug("Got %s ids", len(result_set))
            start += self.rows
            yield from result_set

    def to_dict(self) -> Dict:
        """return full json response"""
        response = self._single_query()
        if not isinstance(response, Dict):
            return {}
        return response

    def iquery(self, limit: Optional[int] = None) -> List[str]:
        """Evaluate the query and display an interactive progress bar.

        Requires tqdm.
        """
        from tqdm import trange  # type: ignore

        response = self._single_query(start=0)
        if response is None:
            return []
        total = response["total_count"]
        result_set = response["result_set"] if response else []
        if limit is not None and len(result_set) >= limit:
            return result_set[:limit]

        pages = math.ceil((total if limit is None else min(total, limit)) / self.rows)

        for page in trange(1, pages, initial=1, total=pages):
            response = self._single_query(page * self.rows)
            next_results = response["result_set"] if response else []
            result_set.extend(next_results)

        return result_set[:limit]

    def rcsb_query_editor_url(self) -> str:
        """URL to edit this query in the RCSB PDB query editor"""
        data = json.dumps(self._make_params(), separators=(",", ":"))
        return f"https://search.rcsb.org/query-editor.html?json={urllib.parse.quote(data)}"

    def rcsb_query_builder_url(self) -> str:
        """URL to view this query on the RCSB PDB website query builder"""
        params = self._make_params()
        params["request_options"]["paginate"]["rows"] = 25
        if "results_verbosity" in params["request_options"]:
            _ = params["request_options"].pop("results_verbosity")
        data = json.dumps(params, separators=(",", ":"))
        return f"https://www.rcsb.org/search?request={urllib.parse.quote(data)}"<|MERGE_RESOLUTION|>--- conflicted
+++ resolved
@@ -419,11 +419,7 @@
     """
 
     attribute: str
-<<<<<<< HEAD
     type: Optional[str]  # POSSIBLY BIG CHANGE -- was STRUCTURE_ATTRIBUTE_SEARCH_SERVICE
-=======
-    type: Optional[Union[List, str]] = None
->>>>>>> 1195102e
     description: Optional[Union[str, List[str]]] = None
 
     def exact_match(self, value: Union[str, "Value[str]"]) -> "AttributeQuery":
@@ -678,20 +674,12 @@
         Also can specify service and negation
 
         Args:
-<<<<<<< HEAD
             attribute (Optional[str], optional): specify attribute for search (i.e struct.title, exptl.method, rcsb_id). Defaults to None.
             operator (Optional[str], optional): specify operation to be done for search (i.e "contains_phrase", "exact_match"). Defaults to None.
             value (Optional[TValue], optional): value to compare attribute to. Defaults to None.
             service (Optional[str], optional): specify what search service (i.e "text", "text_chem"). Defaults to None.
             negation (Optional[bool], optional): logical not. Defaults to False.
             request_options (Optional[List[RequestOption]], optional): configure filtering and information returned in response. Defaults to None.
-=======
-            attribute: full attribute name (i.e struct.title, exptl.method, rcsb_id)
-            operator: operation for query (i.e "contains_phrase", "exact_match")
-            value: search term(s)
-            service: specify structure or chemical search service (i.e "text", "text_chem")
-            negation: indicates if the operator is negated
->>>>>>> 1195102e
         """
         paramsD = {"attribute": attribute, "operator": operator, "negation": negation}
 
@@ -727,7 +715,6 @@
 class SequenceQuery(Terminal):
     """Special case of a terminal for protein, DNA, or RNA sequence queries"""
 
-<<<<<<< HEAD
     def __init__(
             self,
             value: str,
@@ -736,11 +723,9 @@
             sequence_type: Optional[SequenceType] = "protein",
             request_options: Optional[List[RequestOption]] = None
     ):
-        """The string value is a target sequence that is searched
-=======
-    def __init__(self, value: str, evalue_cutoff: Optional[float] = 0.1, identity_cutoff: Optional[float] = 0, sequence_type: Optional[SequenceType] = "protein"):
-        """
->>>>>>> 1195102e
+        """
+        The string value is a target sequence that is searched
+        
         Args:
             value (str): protein or nucleotide sequence
             evalue_cutoff (Optional[float], optional): upper cutoff for E-value (lower is more significant).
@@ -764,7 +749,6 @@
 class SeqMotifQuery(Terminal):
     """Special case of a terminal for protein, DNA, or RNA sequence motif queries"""
 
-<<<<<<< HEAD
     def __init__(
         self,
         value: str,
@@ -772,9 +756,6 @@
         sequence_type: Optional[SequenceType] = "protein",
         request_options: Optional[List[RequestOption]] = None
     ):
-=======
-    def __init__(self, value: str, pattern_type: Optional[SeqMode] = "simple", sequence_type: Optional[SequenceType] = "protein"):
->>>>>>> 1195102e
         """
         Args:
             value (str): motif to search
@@ -795,18 +776,14 @@
         structure_search_type: StructEntryType = "entry_id",
         entry_id: Optional[str] = None,
         file_url: Optional[str] = None,
-        file_format: Optional[str] = None,
         file_path: Optional[str] = None,
         structure_input_type: Optional[StructSimInputType] = "assembly_id",
         assembly_id: Optional[str] = "1",
         chain_id: Optional[str] = None,
         operator: StructSimOperator = "strict_shape_match",
         target_search_space: StructSimSearchSpace = "assembly",
-<<<<<<< HEAD
         file_format: Optional[str] = None,
         request_options: Optional[List[RequestOption]] = None
-=======
->>>>>>> 1195102e
     ):
         """
         Args:
@@ -814,19 +791,12 @@
             entry_id (Optional[str], optional): if "entry_id" specified, PDB ID or CSM ID. Defaults to None.
             file_url (Optional[str], optional): if "file_url" specified, url to file . Defaults to None.
             file_path (Optional[str], optional): if "file_path" specified, path to file. Defaults to None.
-<<<<<<< HEAD
-=======
-            file_format (Optional[str], optional): if "file_url" specified, type of file linked to (ex: "cif"). Defaults to None.
->>>>>>> 1195102e
             structure_input_type (Optional[StructSimInputType], optional): type of the given structure . Defaults to "assembly_id".
             assembly_id (Optional[str], optional): if input_type is "assembly_id", the assembly id number. Defaults to "1".
             chain_id (Optional[str], optional): if input_type is "chain_id", the chain id letter. Defaults to None.
             operator (StructSimOperator, optional): search mode ("strict_shape_match" or "relaxed_shape_match"). Defaults to "strict_shape_match".
             target_search_space (StructSimSearchSpace, optional): target objects against which the query will be compared for shape similarity. Defaults to "assembly".
-<<<<<<< HEAD
             file_format (Optional[str], optional): if "file_url" specified, type of file linked to (ex: "cif"). Defaults to None.
-=======
->>>>>>> 1195102e
         """
 
         parameters = {"operator": operator, "target_search_space": target_search_space}
