"""Interact with the [RCSB PDB Search API](https://search.rcsb.org/#search-api).
"""

import functools
import json
import logging
import math
import sys
import urllib.parse
import uuid
import time
from abc import ABC, abstractmethod
from dataclasses import dataclass
from datetime import date
from typing import (
    Any,
    Callable,
    Dict,
    Generic,
    Iterable,
    Iterator,
    List,
    Optional,
    Tuple,
    TypeVar,
    Union,
    overload,
)

import requests
from .const import STRUCTURE_ATTRIBUTE_SEARCH_SERVICE, REQUESTS_PER_SECOND, FULL_TEXT_SEARCH_SERVICE, SEQUENCE_SEARCH_SERVICE, SEQUENCE_SEARCH_MIN_NUM_OF_RESIDUES
from .const import RCSB_SEARCH_API_QUERY_URL, SEQMOTIF_SEARCH_SERVICE, SEQMOTIF_SEARCH_MIN_CHARACTERS, UPLOAD_URL, RETURN_UP_URL, STRUCT_SIM_SEARCH_SERVICE, STRUCTMOTIF_SEARCH_SERVICE
from .const import STRUCT_MOTIF_MIN_RESIDUES, STRUCT_MOTIF_MAX_RESIDUES

if sys.version_info > (3, 8):
    from typing import Literal
else:
    from typing_extensions import Literal
# tqdm is optional
# Allowed return types for searches. https://search.rcsb.org/#return-type
ReturnType = Literal[
    "entry", "assembly", "polymer_entity", "non_polymer_entity", "polymer_instance", "mol_definition"
]
ReturnContentType = Literal["experimental", "computational"]  # results_content_type parameter list values
SequenceType = Literal["dna", "rna", "protein"]  # possible sequence types for sequence searching
SeqMode = Literal["simple", "prosite", "regex"]  # possible sequence motif formats
StructEntryType = Literal["entry_id", "file_url", "file_upload"]  # possible entry types for structure similarity search
StructSimInputType = Literal["assembly_id", "chain_id"]  # Possible ID choices for structure similarity search
StructSimSearchSpace = Literal["polymer_entity_instance", "assembly"]  # target search spaces for structure similarity search
StructSimOperator = Literal["strict_shape_match", "relaxed_shape_match"]  # possible operators for structure similarity search
StructMotifExchanges = Literal["ALA", "CYS", "ASP", "GLU", "PHE", "GLY",
                               "HIS", "ILE", "LYS", "LEU", "MET", "ASN",
                               "PYL", "PRO", "GLN", "ARG", "SER", "THR",
                               "SEC", "VAL", "TRP", "TYR", "DA", "DC",
                               "DG", "DI", "DT", "DU", "A", "C", "G",
                               "I", "U", "UNK", "N"]
StructMotifTolerance = Literal[0, 1, 2, 3]
StructMotifAtomPairing = Literal["ALL", "BACKBONE", "SIDE_CHAIN", "PSEUDO_ATOMS"]
StructMotifPruning = Literal["NONE", "KRUSKAL"]
TAndOr = Literal["and", "or"]
# All valid types for Terminal values
TValue = Union[
    str,
    int,
    float,
    date,
    List[str],
    List[int],
    List[float],
    List[date],
    Tuple[str, ...],
    Tuple[int, ...],
    Tuple[float, ...],
    Tuple[date, ...],
    Dict[str, Any],
]
# Types valid for numeric operators
TNumberLike = Union[int, float, date, "Value[int]", "Value[float]", "Value[date]"]


def fileUpload(filepath: str, fmt: str = "cif") -> str:
    """Take a file given by a filepath, and return the
    corresponding URL to use in a structure search. This URL
    should then be passed through as part of the value parameter,
    along with the format of the file. """
    x = open(filepath, mode='rb')
    res = requests.post(UPLOAD_URL, files={"file": x, "format": fmt}, timeout=None)
    try:
        spec = res.json()["key"]
    except KeyError:
        raise TypeError("There was an issue processing the file. Check the file format.")
    return RETURN_UP_URL + spec


class Query(ABC):
    """Base class for all types of queries.

    Queries can be combined using set operators:

    - `q1 & q2`: Intersection (AND)
    - `q1 | q2`: Union (OR)
    - `~q1`: Negation (NOT)
    - `q1 - q2`: Difference (implemented as `q1 & ~q2`)
    - `q1 ^ q2`: Symmetric difference (XOR, implemented as `(q1 & ~q2) | (~q1 & q2)`)

    Note that only AND, OR, and negation of terminals are directly supported by
    the API, so other operations may be slower.

    Queries can be executed by calling them as functions (`list(query())`) or using
    the exec function.

    Queries are immutable, and all modifying functions return new instances.
    """

    @abstractmethod
    def to_dict(self) -> Dict:
        """Get dictionary representing this query"""

    def to_json(self) -> str:
        """Get JSON string of this query"""
        return json.dumps(self.to_dict(), separators=(",", ":"))

    @abstractmethod
    def _assign_ids(self, node_id=0) -> Tuple["Query", int]:
        """Assign node_ids sequentially for all terminal nodes

        This is a helper for the :py:meth:`Query.assign_ids` method

        Args:
            node_id: Id to assign to the first leaf of this query

        Returns:
            query: The modified query, with node_ids assigned
            node_id: The next available node_id

        """

    def assign_ids(self) -> "Query":
        """Assign node_ids sequentially for all terminal nodes

        Returns:
            the modified query, with node_ids assigned sequentially from 0
        """
        return self._assign_ids(0)[0]

    @abstractmethod
    def __invert__(self) -> "Query":
        """Negation: `~a`"""

    def __and__(self, other: "Query") -> "Query":
        """Intersection: `a & b`"""
        assert isinstance(other, Query)
        return Group("and", [self, other])

    def __or__(self, other: "Query") -> "Query":
        """Union: `a | b`"""
        assert isinstance(other, Query)
        return Group("or", [self, other])

    def __sub__(self, other: "Query") -> "Query":
        """Difference: `a - b`"""
        return self & ~other

    def __xor__(self, other: "Query") -> "Query":
        """Symmetric difference: `a ^ b`"""
        return (self & ~other) | (~self & other)

    def exec(self, return_type: ReturnType = "entry", rows: int = 10000, return_content_type: List[ReturnContentType] = ["experimental"]) -> "Session":
        # pylint: disable=dangerous-default-value
        """Evaluate this query and return an iterator of all result IDs"""
        return Session(self, return_type, rows, return_content_type)

    def __call__(self, return_type: ReturnType = "entry", rows: int = 10000, return_content_type: List[ReturnContentType] = ["experimental"]) -> "Session":
        # pylint: disable=dangerous-default-value
        """Evaluate this query and return an iterator of all result IDs"""
        return self.exec(return_type, rows, return_content_type)

    @overload
    def and_(self, other: "Query") -> "Query":
        ...

    @overload
    def and_(self, other: Union[str, "Attr"]) -> "PartialQuery":
        ...

    def and_(
        self, other: Union[str, "Query", "Attr"], qtype=STRUCTURE_ATTRIBUTE_SEARCH_SERVICE
    ) -> Union["Query", "PartialQuery"]:
        """Extend this query with an additional attribute via an AND"""
        if isinstance(other, Query):
            return self & other
        elif isinstance(other, Attr):
            return PartialQuery(self, "and", other)
        elif isinstance(other, str):
            return PartialQuery(self, "and", Attr(other, qtype))
        else:
            raise TypeError(f"Expected Query or Attr, got {type(other)}")

    @overload
    def or_(self, other: "Query") -> "Query":
        ...

    @overload
    def or_(self, other: Union[str, "Attr"]) -> "PartialQuery":
        ...

    def or_(self, other: Union[str, "Query", "Attr"], qtype=STRUCTURE_ATTRIBUTE_SEARCH_SERVICE) -> Union["Query", "PartialQuery"]:
        """Extend this query with an additional attribute via an OR"""
        if isinstance(other, Query):
            return self & other
        elif isinstance(other, Attr):
            return PartialQuery(self, "or", other)
        elif isinstance(other, str):
            return PartialQuery(self, "or", Attr(other, qtype))
        else:
            raise TypeError(f"Expected Query or Attr, got {type(other)}")


@dataclass(frozen=True)
class Terminal(Query):
    """A terminal query node.

    Used for doing various types of searches. Accepts a service type and a dictionary of parameters.
    The set of parameters differs for different search services.

    Terminal can be built by passing in a service and parameter dictionary, but it's tedious work.
    Typically, it's built by child classes that each represent a unique type of search.
    This allows for more concise searching.

    Examples:
        >>> Terminal("full_text", {"value": "protease"})
        >>> Terminal("text", {"attribute": "rcsb_id", "operator": "in", "negation": False, "value": ["5T89, "1TIM"]})
    """
    service: str
    params: Dict[str, Any]
    node_id: int = 0

    def to_dict(self):
        return dict(
            type="terminal",
            service=self.service,
            parameters=self.params,
            node_id=self.node_id,
        )

    def __invert__(self):
        if isinstance(self, AttributeQuery):
            return AttributeQuery(
                attribute=self.params.get("attribute"),
                operator=self.params.get("operator"),
                negation=not self.params.get("negation"),
                value=self.params.get("value")
            )
        else:
            raise TypeError("Negation is not supported by type " + str(type(self)))  # Attribute Queries are the only query type to support inversion.

    def _assign_ids(self, node_id=0) -> Tuple[Query, int]:
        if self.node_id == node_id:
            return (self, node_id + 1)
        else:
            return (
                Terminal(self.service, self.params, node_id),
                node_id + 1,
            )

    # def __str__(self): (leaving it commented out to find out what it actually does once something breaks)
    #     """Return a simplified string representation

    #     Example:
    #         >>> Terminal(service="serv", params="par")

    #     """
    #     return f"Terminal(service={self.service!r}, params={self.params!r})"


class AttributeQuery(Terminal):
    """Special case of a Terminal for Structure and Chemical Attribute Searches

    AttributeQueries compares some *attribute* of a structure to a value.

    Examples:
        >>> AttributeQuery("exptl.method", "exact_match", "X-RAY DIFFRACTION")
        >>> AttributeQuery(value="tubulin")
        >>> AttributeQuery("rcsb_entry_container_identifiers.entry_id", operator="in", value=["4HHB", "2GS2"])

    A full list of attributes is available in the
    `schema <https://search.rcsb.org/rcsbsearch/v2/metadata/schema>`_.
    Operators are documented `here <https://search.rcsb.org/#field-queries>`_.

    The :py:class:`Attr` class provides a more pythonic way of constructing AttributeQueries.
    """

    def __init__(self, attribute: Optional[str] = None,
                 operator: Optional[str] = None,
                 value: Optional[TValue] = None,
                 service: str = STRUCTURE_ATTRIBUTE_SEARCH_SERVICE,
                 negation: Optional[bool] = False
                 ):
        """Search for the string value given possible attribute or operator
        Also can specify service and negation

        Args:
            attribute: specify attribute for search (i.e struct.title, exptl.method, rcsb_id)
            operator: specify operation to be done for search (i.e "contains_phrase", "exact_match")
            value: text query
            service: specify what search service (i.e "text", "text_chem")
            negation: logical not
        """
        if value is not None:
            super().__init__(params={"attribute": attribute,
                                     "operator": operator,
                                     "negation": negation,
                                     "value": value}, service=service)
        else:
            super().__init__(params={"attribute": attribute,
                                     "operator": operator,
                                     "negation": negation}, service=service)


class TextQuery(Terminal):
    """Special case of a Terminal for free-text queries"""

    def __init__(self, value: str):
        """Search for the string value anywhere in the text

        Args:
            value: free-text query
        """
        super().__init__(service=FULL_TEXT_SEARCH_SERVICE, params={"value": value})


class SequenceQuery(Terminal):
    """Special case of a terminal for protein, DNA, or RNA sequence queries"""

    def __init__(self, value: str,
                 evalue_cutoff: Optional[float] = 0.1,
                 identity_cutoff: Optional[float] = 0,
                 sequence_type: Optional[SequenceType] = "protein"
                 ):
        """The string value is a target sequence that is searched
        Args:
            value: sequence query
        """
        if len(value) < SEQUENCE_SEARCH_MIN_NUM_OF_RESIDUES:  # (placeholder for now) look into deriving constraints from API Schema programatically
            raise ValueError("The sequence must contain at least 25 residues")
        if identity_cutoff < 0.0 or identity_cutoff > 1.0:
            raise ValueError("Identity cutoff should be between 0 and 1 (inclusive)")
        else:
            super().__init__(service=SEQUENCE_SEARCH_SERVICE, params={"evalue_cutoff": evalue_cutoff,
                                                                      "identity_cutoff": identity_cutoff,
                                                                      "sequence_type": sequence_type,
                                                                      "value": value
                                                                      })


class SeqMotifQuery(Terminal):
    """Special case of a terminal for protein, DNA, or RNA sequence motif queries"""

    def __init__(self, value: str, pattern_type: Optional[SeqMode] = "simple", sequence_type: Optional[SequenceType] = "protein"):
        if len(value) < SEQMOTIF_SEARCH_MIN_CHARACTERS:
            raise ValueError("The sequence motif must contain at least 2 characters")
        else:
            super().__init__(service=SEQMOTIF_SEARCH_SERVICE, params={"value": value,
                                                                      "pattern_type": pattern_type,
                                                                      "sequence_type": sequence_type})


class StructSimilarityQuery(Terminal):
    """Special case of a terminal for structure similarity queries"""

<<<<<<< HEAD
    def __init__(self, structure_search_type: StructEntryType = "entry_id",
                 value: Optional[str] = None,
                 input_structure_type: Optional[StructSimInputType] = "assembly_id",
                 input_option: str = "1",
=======
    def __init__(self, structure_search_type: StructSimEntryType = "entry_id",
                 entry_id: Optional[str] = None,
                 file_url: Optional[str] = None,
                 file_path: Optional[str] = None,
                 structure_input_type: Optional[StructSimInputType] = "assembly_id",
                 assembly_id: Optional[str] = "1",
                 chain_id: Optional[str] = None,
>>>>>>> 120fa00d
                 operator: StructSimOperator = "strict_shape_match",
                 target_search_space: StructSimSearchSpace = "assembly",
                 file_format: Optional[str] = None
                 ):

        parameters = {"operator": operator,
                      "target_search_space": target_search_space}

        if structure_search_type == "entry_id":
            if structure_input_type == "assembly_id":
                parameters["value"] = {"entry_id": entry_id,
                                       "assembly_id": assembly_id}
            elif structure_input_type == "chain_id":
                parameters["value"] = {"entry_id": entry_id,
                                       "asym_id": chain_id}

        elif structure_search_type == "file_url":
            parameters["value"] = {"url": file_url,
                                   "format": file_format}

        elif structure_search_type == "file_upload":
            parameters["value"] = {"url": fileUpload(file_path, file_format),
                                   "format": "bcif"}

        super().__init__(service=STRUCT_SIM_SEARCH_SERVICE, params=parameters)


class StructureMotifResidue():
    """This class is for defining residues. Should only be used as a dictionary.
    Defining Residues should be done in the following order:
    Residue(label_asym_id, struct_oper_id, label_seq_id).

    There are no default arguments. This MUST be done by the user in this order."""
    def __init__(self, label_asym_id: str, struct_oper_id: str, label_seq_id, exchanges: Optional[list[StructMotifExchanges]] = None):
        self.label_asym = label_asym_id
        self.struct_oper_id = struct_oper_id
        self.label_seq_id = label_seq_id

        if exchanges:
            assert len(exchanges) <= 4, "No more than 4 allowed residues can be specified in an individual residue"
            self.exchanges = exchanges
        else:
            self.exchanges = None

    def to_dict(self):
        return {"label_asym_id": self.label_asym,
                "struct_oper_id": self.struct_oper_id,
                "label_seq_id": self.label_seq_id}


class StructMotifQuery(Terminal):
    """Special case of a terminal for structure motif queries.

    If you provide an entry_id, the other optional parameters can be ignored.
    If you provide a file_url, you must also provide a file_extension.
    If you provide a filepath, you must also provide a file_extension.

    As is standard with Structure Motif Queries, you must include a list of residues.

    Positional arguments STRONGLY discouraged. """

    def __init__(self,
                 querytype: StructEntryType = "entry_id",
                 backbone_distance_tolerance: StructMotifTolerance = 1,
                 side_chain_distance_tolerance: StructMotifTolerance = 1,
                 angle_tolerance: StructMotifTolerance = 1,
                 entry_id: Optional[str] = None,
                 url: Optional[str] = None,
                 filepath: Optional[str] = None,
                 file_extension: Optional[str] = None,
                 residue_ids: Optional[list[StructureMotifResidue]] = None,
                 rmsd_cutoff: int = 2,
                 atom_pairing_scheme: StructMotifAtomPairing = "SIDE_CHAIN",
                 motif_pruning_strategy: StructMotifPruning = "KRUSKAL",
                 allowed_structures: Optional[list[str]] = None,
                 excluded_structures: Optional[list[str]] = None,
                 limit: Optional[int] = None
                 ):
        # we will construct value, and then pass it through. That's like 95% of this lol
        if not residue_ids:
            raise ValueError("You must include residues in a Structure Motif Query")
        if len(residue_ids) > STRUCT_MOTIF_MAX_RESIDUES or len(residue_ids) < STRUCT_MOTIF_MIN_RESIDUES:
            raise ValueError("A Structure Motif Query Must contain 2-10 residues.")
        value = {}
        if querytype == "entry_id":
            assert entry_id and isinstance(entry_id, str), "You must provide a valid entry_id for an entry_id query"
            value["entry_id"] = entry_id
        elif querytype == "file_url":
            assert url and isinstance(url, str), "You must provide a url for a file_url query"
            assert file_extension and isinstance(file_extension, str), "you must provide a valid file extension"
            value["url"] = url
            value["format"] = file_extension
        elif querytype == "file_upload":
            assert filepath and isinstance(filepath, str), "you must provide a valid filepath"
            assert file_extension and isinstance(file_extension, str), "you must provide a valid file_extension"
            value["url"] = fileUpload(filepath, file_extension)
            value["format"] = "bcif"
        else:
            raise ValueError("Invalid Query Type Provided")
        residue_id_dicts = []
        exchanges = []
        total_res = 0
        for x in residue_ids:
            residue_id_dicts.append(x.to_dict())
            if x.exchanges:
                exchanges.append({"residue_id": x.to_dict(),
                                  "allowed": x.exchanges})
                total_res += len(x.exchanges)
                assert total_res <= 16, "No more than 16 allowed exchanges total per query, regardless of residue count."
        value["residue_ids"] = residue_id_dicts

        # assemble params. This is done differently from before because so many of these are optional here,
        # and I'm not aware of a method to make inclusions be skipped if a value is NONE when
        # declaring values on instantiation.

        params = {"value": value,
                  "backbone_distance_tolerance": backbone_distance_tolerance,
                  "side_chain_distance_tolerance": side_chain_distance_tolerance,
                  "angle_tolerance": angle_tolerance,
                  "rmsd_cutoff": rmsd_cutoff,
                  "atom_pairing_scheme": atom_pairing_scheme,
                  "motif_pruning_strategy": motif_pruning_strategy}
        if allowed_structures:
            params["allowed_structures"] = allowed_structures
        if excluded_structures:
            params["excluded_structures"] = excluded_structures
        if exchanges:
            params["exchanges"] = exchanges
        if limit:
            params["limit"] = limit

        # now call super

        super().__init__(service=STRUCTMOTIF_SEARCH_SERVICE, params=params)


@dataclass(frozen=True)
class Group(Query):
    """AND and OR combinations of queries"""

    operator: TAndOr
    nodes: Iterable[Query] = ()

    def to_dict(self):
        return dict(
            type="group",
            logical_operator=self.operator,
            nodes=[node.to_dict() for node in self.nodes],
        )

    def __invert__(self):
        if self.operator == "and":
            return Group("or", [~node for node in self.nodes])

    def __and__(self, other: Query) -> Query:
        # Combine nodes if possible
        if self.operator == "and":
            if isinstance(other, Group):
                if other.operator == "and":
                    return Group("and", (*self.nodes, *other.nodes))
            elif isinstance(other, Query):
                return Group("and", (*self.nodes, other))
            else:
                return NotImplemented

        return super().__and__(other)

    def __or__(self, other: Query) -> Query:
        # Combine nodes if possible
        if self.operator == "or":
            if isinstance(other, Group):
                if other.operator == "or":
                    return Group("or", (*self.nodes, *other.nodes))
            elif isinstance(other, Query):
                return Group("or", (*self.nodes, other))
            else:
                return NotImplemented

        return super().__or__(other)

    def _assign_ids(self, node_id=0) -> Tuple[Query, int]:
        nodes = []
        changed = False
        for node in self.nodes:
            assigned = node._assign_ids(node_id)
            nodes.append(assigned[0])
            node_id = assigned[1]
            # Track whether any nodes were modified
            changed = changed or assigned[0] is node
        if changed:
            return (Group(self.operator, nodes), node_id)
        else:
            return (self, node_id)

    def __str__(self):
        """"""  # hide in documentation
        if self.operator == "and":
            return f"({' & '.join((str(n) for n in self.nodes))})"
        elif self.operator == "or":
            return f"({' | '.join((str(n) for n in self.nodes))})"
        else:
            raise ValueError("Illegal Operator")


@dataclass(frozen=True)
class Attr:
    """A search attribute, e.g. "rcsb_entry_container_identifiers.entry_id"

    Terminals can be constructed from Attr objects using either a functional syntax,
    which mirrors the API operators, or with python operators.

    +--------------------+---------------------+
    | Fluent Function    | Operator            |
    +====================+=====================+
    | exact_match        | attr == str         |
    +--------------------+---------------------+
    | contains_words     |                     |
    +--------------------+---------------------+
    | contains_phrase    |                     |
    +--------------------+---------------------+
    | greater            | attr > date,number  |
    +--------------------+---------------------+
    | less               | attr < date,number  |
    +--------------------+---------------------+
    | greater_or_equal   | attr >= date,number |
    +--------------------+---------------------+
    | less_or_equal      | attr <= date,number |
    +--------------------+---------------------+
    | equals             | attr == date,number |
    +--------------------+---------------------+
    | range              | dict (keys below)*  |
    +--------------------+---------------------+
    | exists             | bool(attr)          |
    +--------------------+---------------------+
    | in\\_              |                     |
    +--------------------+---------------------+

    Rather than their normal bool return values, operators return Terminals.

    Pre-instantiated attributes are available from the
    :py:data:`rcsbsearchapi.rcsb_attributes` object. These are generally easier to use
    than constructing Attr objects by hand. A complete list of valid attributes is
    available in the `schema <https://search.rcsb.org/rcsbsearch/v2/metadata/schema>`_.

    * The `range` dictionary requires the following keys:
     * "from" -> int
     * "to" -> int
     * "include_lower" -> bool
     * "include_upper" -> bool
    """

    attribute: str
    type: Optional[str] = STRUCTURE_ATTRIBUTE_SEARCH_SERVICE  # this will be changed later, this is to allow the program to still run. Will not be optional.

    def exact_match(self, value: Union[str, "Value[str]"]) -> AttributeQuery:
        """Exact match with the value"""
        if isinstance(value, Value):
            value = value.value
        return AttributeQuery(self.attribute, "exact_match", value, self.type)

    def contains_words(
        self, value: Union[str, "Value[str]", List[str], "Value[List[str]]"]
    ) -> AttributeQuery:
        """Match any word within the string.

        Words are split at whitespace. All results which match any word are returned,
        with results matching more words sorted first.
        """
        if isinstance(value, Value):
            value = value.value
        if isinstance(value, list):
            value = " ".join(value)
        return AttributeQuery(self.attribute, "contains_words", value, self.type)

    def contains_phrase(self, value: Union[str, "Value[str]"]) -> AttributeQuery:
        """Match an exact phrase"""
        if isinstance(value, Value):
            value = value.value
        return AttributeQuery(self.attribute, "contains_phrase", value, self.type)

    def greater(self, value: TNumberLike) -> AttributeQuery:
        """Attribute > `value`"""
        if isinstance(value, Value):
            value = value.value
        return AttributeQuery(self.attribute, "greater", value, self.type)

    def less(self, value: TNumberLike) -> AttributeQuery:
        """Attribute < `value`"""
        if isinstance(value, Value):
            value = value.value
        return AttributeQuery(self.attribute, "less", value, self.type)

    def greater_or_equal(self, value: TNumberLike) -> AttributeQuery:
        """Attribute >= `value`"""
        if isinstance(value, Value):
            value = value.value
        return AttributeQuery(self.attribute, "greater_or_equal", value, self.type)

    def less_or_equal(self, value: TNumberLike) -> AttributeQuery:
        """Attribute <= `value`"""
        if isinstance(value, Value):
            value = value.value
        return AttributeQuery(self.attribute, "less_or_equal", value, self.type)

    def equals(self, value: TNumberLike) -> AttributeQuery:
        """Attribute == `value`"""
        if isinstance(value, Value):
            value = value.value
        return AttributeQuery(self.attribute, "equals", value, self.type)

    def range(self, value: Dict[str, Any]) -> AttributeQuery:
        """Attribute is within the specified half-open range

        Args:
            value: lower and upper bounds `[a, b)`
        """
        if isinstance(value, Value):
            value = value.value
        return AttributeQuery(self.attribute, "range", value, self.type)

    def exists(self) -> AttributeQuery:
        """Attribute is defined for the structure"""
        return AttributeQuery(self.attribute, operator="exists")

    def in_(
        self,
        value: Union[
            List[str],
            List[int],
            List[float],
            List[date],
            Tuple[str, ...],
            Tuple[int, ...],
            Tuple[float, ...],
            Tuple[date, ...],
            "Value[List[str]]",
            "Value[List[int]]",
            "Value[List[float]]",
            "Value[List[date]]",
            "Value[Tuple[str, ...]]",
            "Value[Tuple[int, ...]]",
            "Value[Tuple[float, ...]]",
            "Value[Tuple[date, ...]]",
        ],
    ) -> AttributeQuery:
        """Attribute is contained in the list of values"""
        if isinstance(value, Value):
            value = value.value
        return AttributeQuery(self.attribute, operator="in", value=value)

    # Need ignore[override] because typeshed restricts __eq__ return value
    # https://github.com/python/mypy/issues/2783
    @overload  # type: ignore[override]
    def __eq__(self, value: "Attr") -> bool:
        ...

    @overload  # type: ignore[override]
    def __eq__(
        self,
        value: Union[
            str,
            int,
            float,
            date,
            "Value[str]",
            "Value[int]",
            "Value[float]",
            "Value[date]",
        ],
    ) -> Terminal:
        ...

    def __eq__(
        self,
        value: Union[
            "Attr",
            str,
            int,
            float,
            date,
            "Value[str]",
            "Value[int]",
            "Value[float]",
            "Value[date]",
        ],
    ) -> Union[Terminal, bool]:  # type: ignore[override]
        if isinstance(value, Attr):
            return self.attribute == value.attribute
        if isinstance(value, Value):
            value = value.value
        if isinstance(value, str):
            return self.exact_match(value)
        elif (
            isinstance(value, date)
            or isinstance(value, float)
            or isinstance(value, int)
        ):
            return self.equals(value)
        else:
            return NotImplemented

    @overload  # type: ignore[override]
    def __ne__(self, value: "Attr") -> bool:
        ...

    @overload  # type: ignore[override]
    def __ne__(
        self,
        value: Union[
            str,
            int,
            float,
            date,
            "Value[str]",
            "Value[int]",
            "Value[float]",
            "Value[date]",
        ],
    ) -> Terminal:
        ...

    def __ne__(
        self,
        value: Union[
            "Attr",
            str,
            int,
            float,
            date,
            "Value[str]",
            "Value[int]",
            "Value[float]",
            "Value[date]",
        ],
    ) -> Union[Terminal, bool]:  # type: ignore[override]
        if isinstance(value, Attr):
            return self.attribute != value.attribute
        if isinstance(value, Value):
            value = value.value
        return ~(self == value)

    def __lt__(self, value: TNumberLike) -> Terminal:
        if isinstance(value, Value):
            value = value.value
        return self.less(value)

    def __le__(self, value: TNumberLike) -> Terminal:
        if isinstance(value, Value):
            value = value.value
        return self.less_or_equal(value)

    def __gt__(self, value: TNumberLike) -> Terminal:
        if isinstance(value, Value):
            value = value.value
        return self.greater(value)

    def __ge__(self, value: TNumberLike) -> Terminal:
        if isinstance(value, Value):
            value = value.value
        return self.greater_or_equal(value)

    def __bool__(self) -> Terminal:  # pylint: disable=invalid-bool-returned
        return self.exists()

    def __contains__(
        self, value: Union[str, List[str], "Value[str]", "Value[List[str]]"]
    ) -> Terminal:
        """Maps to contains_words or contains_phrase depending on the value passed.

        * `"value" in attr` maps to `attr.contains_phrase("value")` for simple values.
        * `["value"] in attr` maps to `attr.contains_words(["value"])` for lists and
          tuples.
        """
        if isinstance(value, Value):
            value = value.value
        if isinstance(value, list):
            if len(value) == 0 or isinstance(value[0], str):
                return self.contains_words(value)
            else:
                return NotImplemented
        else:
            return self.contains_phrase(value)


# Type for functions returning Terminal
FTerminal = TypeVar("FTerminal", bound=Callable[..., Terminal])
# Type for functions returning Query
FQuery = TypeVar("FQuery", bound=Callable[..., Query])


def _attr_delegate(attr_func: FTerminal) -> Callable[[FQuery], FQuery]:
    """Decorator for PartialQuery methods. Delegates a function to self.attr.

    This reduces boilerplate, especially for classes with lots of dunder methods
    (preventing the use of `__getattr__`).

    Argument:
    - attr_func: A method in the Attr class producing a Terminal

    Returns: A function producing a Query according to the PartialQuery's operator
    """

    def decorator(partialquery_func: FQuery):
        @functools.wraps(partialquery_func)
        def wrap(self: "PartialQuery", *args, **kwargs) -> Query:
            term: Terminal = attr_func(self.attr, *args, **kwargs)
            if self.operator == "and":
                return self.query & term
            elif self.operator == "or":
                return self.query | term
            else:
                raise ValueError(f"Unknown operator: {self.operator}")

        return wrap

    return decorator


class PartialQuery:
    """A PartialQuery extends a growing query with an Attr. It is constructed
    using the fluent syntax with the `and_` and `or_` methods. It is not usually
    necessary to create instances of this class directly.

    PartialQuery instances behave like Attr instances in most situations.
    """

    attr: Attr
    query: Query
    operator: TAndOr

    def __init__(self, query: Query, operator: TAndOr, attr: Attr):
        self.query = query
        self.operator = operator
        self.attr = attr

    @_attr_delegate(Attr.exact_match)
    def exact_match(self, value: Union[str, "Value[str]"]) -> Query:
        ...

    @_attr_delegate(Attr.contains_words)
    def contains_words(
        self, value: Union[str, "Value[str]", List[str], "Value[List[str]]"]
    ) -> Query:
        ...

    @_attr_delegate(Attr.contains_phrase)
    def contains_phrase(self, value: Union[str, "Value[str]"]) -> Query:
        ...

    @_attr_delegate(Attr.greater)
    def greater(self, value: TNumberLike) -> Query:
        ...

    @_attr_delegate(Attr.less)
    def less(self, value: TNumberLike) -> Query:
        ...

    @_attr_delegate(Attr.greater_or_equal)
    def greater_or_equal(self, value: TNumberLike) -> Query:
        ...

    @_attr_delegate(Attr.less_or_equal)
    def less_or_equal(self, value: TNumberLike) -> Query:
        ...

    @_attr_delegate(Attr.equals)
    def equals(self, value: TNumberLike) -> Query:
        ...

    @_attr_delegate(Attr.range)
    def range(self, value: Dict[str, Any]) -> Query:
        ...

    @_attr_delegate(Attr.exists)
    def exists(self) -> Query:
        ...

    @_attr_delegate(Attr.in_)
    def in_(
        self,
        value: Union[
            str,
            int,
            float,
            date,
            "Value[str]",
            "Value[int]",
            "Value[float]",
            "Value[date]",
        ],
    ) -> Query:
        ...

    @overload  # type: ignore[override]
    def __eq__(self, value: "PartialQuery") -> bool:
        ...

    @overload  # type: ignore[override]
    def __eq__(
        self,
        value: Union[
            str,
            int,
            float,
            date,
            "Value[str]",
            "Value[int]",
            "Value[float]",
            "Value[date]",
        ],
    ) -> Query:
        ...

    def __eq__(
        self,
        value: Union[
            "PartialQuery",
            str,
            int,
            float,
            date,
            "Value[str]",
            "Value[int]",
            "Value[float]",
            "Value[date]",
        ],
    ) -> Union[Query, bool]:  # type: ignore[override]
        if isinstance(value, PartialQuery):
            return (
                self.attr == value.attr
                and self.query == value.query
                and self.operator == value.operator
            )

        if self.operator == "and":
            return self.query & (self.attr == value)
        elif self.operator == "or":
            return self.query | (self.attr == value)
        else:
            raise ValueError(f"Unknown operator: {self.operator}")

    @overload  # type: ignore[override]
    def __ne__(self, value: "PartialQuery") -> bool:
        ...

    @overload  # type: ignore[override]
    def __ne__(
        self,
        value: Union[
            str,
            int,
            float,
            date,
            "Value[str]",
            "Value[int]",
            "Value[float]",
            "Value[date]",
        ],
    ) -> Query:
        ...

    def __ne__(
        self,
        value: Union[
            "PartialQuery",
            str,
            int,
            float,
            date,
            "Value[str]",
            "Value[int]",
            "Value[float]",
            "Value[date]",
        ],
    ) -> Union[Query, bool]:  # type: ignore[override]
        if isinstance(value, PartialQuery):
            return self.attr != value.attr
        return ~(self == value)

    @_attr_delegate(Attr.__lt__)
    def __lt__(self, value: TNumberLike) -> Query:
        ...

    @_attr_delegate(Attr.__le__)
    def __le__(self, value: TNumberLike) -> Query:
        ...

    @_attr_delegate(Attr.__gt__)
    def __gt__(self, value: TNumberLike) -> Query:
        ...

    @_attr_delegate(Attr.__ge__)
    def __ge__(self, value: TNumberLike) -> Query:
        ...

    @_attr_delegate(Attr.__bool__)
    def __bool__(self) -> Query:
        ...

    @_attr_delegate(Attr.__contains__)
    def __contains__(
        self, value: Union[str, List[str], "Value[str]", "Value[List[str]]"]
    ) -> Query:
        ...


T = TypeVar("T", bound="TValue")


@dataclass(frozen=True)
class Value(Generic[T]):
    """Represents a value in a query.

    In most cases values are unnecessary and can be replaced directly by the python
    value.

    Values can also be used if the Attr object appears on the right:

        Value("4HHB") == Attr("rcsb_entry_container_identifiers.entry_id")
    """

    value: T

    @overload  # type: ignore[override]
    def __eq__(self, attr: "Value") -> bool:
        ...

    @overload  # type: ignore[override]
    def __eq__(self, attr: Attr) -> Terminal:
        ...

    def __eq__(self, attr: Union["Value", Attr]) -> Union[bool, Terminal]:
        # type: ignore[override]
        if isinstance(attr, Value):
            return self.value == attr.value
        if not isinstance(attr, Attr):
            return NotImplemented
        return attr == self

    @overload  # type: ignore[override]
    def __ne__(self, attr: "Value") -> bool:
        ...

    @overload  # type: ignore[override]
    def __ne__(self, attr: Attr) -> Terminal:
        ...

    def __ne__(self, attr: Union["Value", Attr]) -> Union[bool, Terminal]:
        # type: ignore[override]
        if isinstance(attr, Value):
            return self.value != attr.value
        if not isinstance(attr, Attr):
            return NotImplemented
        return attr != self.value

    def __lt__(self, attr: Attr) -> Terminal:
        if not isinstance(attr, Attr):
            return NotImplemented
        if not (
            isinstance(self.value, int)
            or isinstance(self.value, float)
            or isinstance(self.value, date)
        ):
            return NotImplemented
        return attr.greater(self.value)

    def __le__(self, attr: Attr) -> Terminal:
        if not isinstance(attr, Attr):
            return NotImplemented
        if not (
            isinstance(self.value, int)
            or isinstance(self.value, float)
            or isinstance(self.value, date)
        ):
            return NotImplemented
        return attr.greater_or_equal(self.value)

    def __gt__(self, attr: Attr) -> Terminal:
        if not isinstance(attr, Attr):
            return NotImplemented
        if not (
            isinstance(self.value, int)
            or isinstance(self.value, float)
            or isinstance(self.value, date)
        ):
            return NotImplemented
        return attr.less(self.value)

    def __ge__(self, attr: Attr) -> Terminal:
        if not isinstance(attr, Attr):
            return NotImplemented
        if not (
            isinstance(self.value, int)
            or isinstance(self.value, float)
            or isinstance(self.value, date)
        ):
            return NotImplemented
        return attr.less_or_equal(self.value)


class Session(Iterable[str]):
    """A single query session.

    Handles paging the query and parsing results
    """

    url = RCSB_SEARCH_API_QUERY_URL
    query_id: str
    query: Query
    return_type: ReturnType
    start: int
    rows: int
    return_content_type: List[ReturnContentType]

    def __init__(
        # parameter added below for computed model inclusion
        self, query: Query, return_type: ReturnType = "entry", rows: int = 10000, return_content_type: List[ReturnContentType] = ["experimental"]
        # pylint: disable=dangerous-default-value
    ):
        self.query_id = Session.make_uuid()
        self.query = query.assign_ids()
        self.return_type = return_type
        self.start = 0
        self.rows = rows
        self.return_content_type = return_content_type

    @staticmethod
    def make_uuid() -> str:
        "Create a new UUID to identify a query"
        return uuid.uuid4().hex

    @staticmethod
    def _extract_identifiers(query_json: Optional[Dict]) -> List[str]:
        """Extract identifiers from a JSON response"""
        if query_json is None:
            return []

        # total_count = int(query_json["total_count"])
        identifiers = [result["identifier"] for result in query_json["result_set"]]
        # assert len(identifiers) == total_count, f"{len(identifiers)} != {total_count}"
        return identifiers

    def _make_params(self, start=0):
        "Generate GET parameters as a dict"
        return dict(
            query=self.query.to_dict(),
            return_type=self.return_type,
            request_info=dict(query_id=self.query_id, src="ui"),  # "TODO" src deprecated?
            # v1 -> v2: pager parameter is renamed to paginate and results_content_type parameter added (which has a list as its value)
            request_options=dict(paginate=dict(start=start, rows=self.rows), results_content_type=self.return_content_type),
        )

    def _single_query(self, start=0) -> Optional[Dict]:
        "Fires a single query"
        params = self._make_params(start)
        logging.debug(
            "Querying %s for results %s-%s", self.url, start, start + self.rows - 1
        )
        response = requests.get(
            self.url, {"json": json.dumps(params, separators=(",", ":"))}, timeout=None
        )
        response.raise_for_status()
        if response.status_code == requests.codes.ok:
            return response.json()
        elif response.status_code == requests.codes.no_content:
            return None
        else:
            raise requests.HTTPError(f"Unexpected status: {response.status_code}")

    def __iter__(self) -> Iterator[str]:
        "Generator for all results as a list of identifiers"
        start = 0
        req_count = 0
        response = self._single_query(start=start)
        if response is None:
            return  # be explicit for mypy
        identifiers = self._extract_identifiers(response)
        start += self.rows
        logging.debug("Got %s ids", len(identifiers))

        if len(identifiers) == 0:
            return
        yield from identifiers

        total = response["total_count"]

        while start < total:
            assert len(identifiers) == self.rows
            req_count += 1
            if req_count == REQUESTS_PER_SECOND:
                time.sleep(1.2)  # This prevents the user from bottlenecking the server with requests.
                req_count = 0
            response = self._single_query(start=start)
            identifiers = self._extract_identifiers(response)
            logging.debug("Got %s ids", len(identifiers))
            start += self.rows
            yield from identifiers

    def iquery(self, limit: Optional[int] = None) -> List[str]:
        """Evaluate the query and display an interactive progress bar.

        Requires tqdm.
        """
        from tqdm import trange  # type: ignore

        response = self._single_query(start=0)
        if response is None:
            return []
        total = response["total_count"]
        identifiers = self._extract_identifiers(response)
        if limit is not None and len(identifiers) >= limit:
            return identifiers[:limit]

        pages = math.ceil((total if limit is None else min(total, limit)) / self.rows)

        for page in trange(1, pages, initial=1, total=pages):
            response = self._single_query(page * self.rows)
            ids = self._extract_identifiers(response)
            identifiers.extend(ids)

        return identifiers[:limit]

    def rcsb_query_editor_url(self) -> str:
        """URL to edit this query in the RCSB PDB query editor"""
        data = json.dumps(self._make_params(), separators=(",", ":"))
        return (
            f"https://search.rcsb.org/query-editor.html?json={urllib.parse.quote(data)}"
        )

    def rcsb_query_builder_url(self) -> str:
        """URL to view this query on the RCSB PDB website query builder"""
        params = self._make_params()
        params["request_options"]["paginate"]["rows"] = 25
        data = json.dumps(params, separators=(",", ":"))
        return f"https://www.rcsb.org/search?request={urllib.parse.quote(data)}"<|MERGE_RESOLUTION|>--- conflicted
+++ resolved
@@ -368,12 +368,6 @@
 class StructSimilarityQuery(Terminal):
     """Special case of a terminal for structure similarity queries"""
 
-<<<<<<< HEAD
-    def __init__(self, structure_search_type: StructEntryType = "entry_id",
-                 value: Optional[str] = None,
-                 input_structure_type: Optional[StructSimInputType] = "assembly_id",
-                 input_option: str = "1",
-=======
     def __init__(self, structure_search_type: StructSimEntryType = "entry_id",
                  entry_id: Optional[str] = None,
                  file_url: Optional[str] = None,
@@ -381,7 +375,6 @@
                  structure_input_type: Optional[StructSimInputType] = "assembly_id",
                  assembly_id: Optional[str] = "1",
                  chain_id: Optional[str] = None,
->>>>>>> 120fa00d
                  operator: StructSimOperator = "strict_shape_match",
                  target_search_space: StructSimSearchSpace = "assembly",
                  file_format: Optional[str] = None
